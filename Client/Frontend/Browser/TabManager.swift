--- conflicted
+++ resolved
@@ -352,11 +352,7 @@
     }
     
     private func saveTabOrder() {
-<<<<<<< HEAD
         let context = DataController.newBackgroundContext()
-=======
-        let context = DataController.workerThreadContext
->>>>>>> af198375
         context.perform {
             for (i, tab) in self.tabs.enumerated() {
                 guard let managedObject = TabMO.get(fromId: tab.id, context: context) else { 
@@ -450,11 +446,7 @@
         
         guard let webView = tab.webView, let order = indexOfWebView(webView) else { return nil }
         
-<<<<<<< HEAD
         let context = DataController.viewContext
-=======
-        let context = DataController.mainThreadContext
->>>>>>> af198375
         
         // Ignore session restore data.
         guard let urlString = tab.url?.absoluteString, !urlString.contains("localhost") else { return nil }
@@ -521,11 +513,7 @@
         let prevCount = count
         tabs.remove(at: removalIndex)
         
-<<<<<<< HEAD
         let context = DataController.viewContext
-=======
-        let context = DataController.mainThreadContext
->>>>>>> af198375
         if let tab = TabMO.get(fromId: tab.id, context: context) {
             tab.delete()
         }
@@ -795,7 +783,8 @@
             // Since this is a restored tab, reset the URL to be loaded as that will be handled by the SessionRestoreHandler
             tab.url = nil
 
-            if let urlString = savedTab.url, let url = URL(string: urlString), let faviconURL = Domain.getOrCreateForUrl(url, context: DataController.shared.workerContext)?.favicon?.url {
+            if let urlString = savedTab.url, let url = URL(string: urlString),
+                let faviconURL = Domain.getOrCreateForUrl(url, context: DataController.viewContext)?.favicon?.url {
                 let icon = Favicon(url: faviconURL, date: Date())
                 icon.width = 1
                 tab.favicons.append(icon)
@@ -841,11 +830,7 @@
     
     func restoreTab(_ tab: Tab) {
         // Tab was created with no active webview or session data. Restore tab data from CD and configure.
-<<<<<<< HEAD
         guard let savedTab = TabMO.get(fromId: tab.id, context: DataController.viewContext) else { return }
-=======
-        guard let savedTab = TabMO.get(fromId: tab.id, context: DataController.mainThreadContext) else { return }
->>>>>>> af198375
         
         if let history = savedTab.urlHistorySnapshot as? [String], let tabUUID = savedTab.syncUUID, let url = savedTab.url {
             let data = SavedTab(id: tabUUID, title: savedTab.title, url: url, isSelected: savedTab.isSelected, order: savedTab.order, screenshot: nil, history: history, historyIndex: savedTab.urlHistoryCurrentIndex)
