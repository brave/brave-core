--- conflicted
+++ resolved
@@ -303,13 +303,6 @@
                                 base::Value(false));
 #endif
 
-<<<<<<< HEAD
-=======
-  // Disable the Google Hangouts extension (included by Chromium) by default.
-  // See https://github.com/brave/brave-browser/issues/39660 for more info.
-  registry->RegisterBooleanPref(kHangoutsEnabled, false);
-
->>>>>>> 7d9379ca
   // Restore last profile on restart
   registry->SetDefaultPrefValue(
       prefs::kRestoreOnStartup,
