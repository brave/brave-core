/* Copyright (c) 2019 The Brave Authors. All rights reserved.
 * This Source Code Form is subject to the terms of the Mozilla Public
 * License, v. 2.0. If a copy of the MPL was not distributed with this file,
 * You can obtain one at http://mozilla.org/MPL/2.0/. */

#include "brave/browser/ui/webui/settings/brave_default_extensions_handler.h"

#include <memory>
#include <string>

#include "base/functional/bind.h"
#include "base/strings/utf_string_conversions.h"
#include "base/values.h"
#include "brave/browser/brave_wallet/brave_wallet_service_factory.h"
#include "brave/browser/extensions/brave_component_loader.h"
#include "brave/components/brave_wallet/browser/brave_wallet_service.h"
#include "brave/components/brave_wallet/browser/brave_wallet_utils.h"
#include "brave/components/brave_wallet/browser/pref_names.h"
#include "brave/components/brave_wallet/browser/tx_service.h"
#include "brave/components/brave_webtorrent/grit/brave_webtorrent_resources.h"
#include "brave/components/constants/pref_names.h"
#include "brave/components/decentralized_dns/core/constants.h"
#include "brave/components/decentralized_dns/core/utils.h"
#include "brave/components/l10n/common/localization_util.h"
#include "chrome/browser/about_flags.h"
#include "chrome/browser/browser_process.h"
#include "chrome/browser/extensions/component_loader.h"
#include "chrome/browser/extensions/extension_service.h"
#include "chrome/browser/extensions/webstore_install_with_prompt.h"
#include "chrome/browser/lifetime/application_lifetime.h"
#include "chrome/browser/media/router/media_router_feature.h"
#include "chrome/browser/profiles/profile.h"
#include "chrome/browser/ui/browser.h"
#include "chrome/browser/ui/browser_finder.h"
#include "chrome/browser/ui/browser_window.h"
#include "chrome/browser/ui/chrome_select_file_policy.h"
#include "chrome/common/chrome_switches.h"
#include "chrome/common/pref_names.h"
#include "components/flags_ui/flags_ui_constants.h"
#include "components/flags_ui/pref_service_flags_storage.h"
#include "components/grit/brave_components_strings.h"
#include "components/prefs/pref_service.h"
#include "content/public/browser/web_ui.h"
#include "extensions/browser/extension_registry.h"
#include "extensions/browser/extension_system.h"
#include "extensions/common/constants.h"
#include "extensions/common/feature_switch.h"
#include "ui/shell_dialogs/selected_file_info.h"

#if BUILDFLAG(ETHEREUM_REMOTE_CLIENT_ENABLED)
#include "brave/browser/ethereum_remote_client/ethereum_remote_client_constants.h"
#endif

#if BUILDFLAG(ENABLE_WIDEVINE)
#include "brave/browser/widevine/widevine_utils.h"
#endif

using decentralized_dns::EnsOffchainResolveMethod;
using decentralized_dns::ResolveMethodTypes;

namespace {

template <typename T>
base::Value::Dict MakeSelectValue(T value, const std::u16string& name) {
  base::Value::Dict item;
  item.Set("value", base::Value(static_cast<int>(value)));
  item.Set("name", base::Value(name));
  return item;
}

base::Value::List GetResolveMethodList() {
  base::Value::List list;
  list.Append(MakeSelectValue(ResolveMethodTypes::ASK,
                              brave_l10n::GetLocalizedResourceUTF16String(
                                  IDS_DECENTRALIZED_DNS_RESOLVE_OPTION_ASK)));
  list.Append(
      MakeSelectValue(ResolveMethodTypes::DISABLED,
                      brave_l10n::GetLocalizedResourceUTF16String(
                          IDS_DECENTRALIZED_DNS_RESOLVE_OPTION_DISABLED)));
  list.Append(
      MakeSelectValue(ResolveMethodTypes::ENABLED,
                      brave_l10n::GetLocalizedResourceUTF16String(
                          IDS_DECENTRALIZED_DNS_RESOLVE_OPTION_ENABLED)));

  return list;
}

base::Value::List GetEnsOffchainResolveMethodList() {
  base::Value::List list;
  list.Append(MakeSelectValue(
      EnsOffchainResolveMethod::kAsk,
      brave_l10n::GetLocalizedResourceUTF16String(
          IDS_DECENTRALIZED_DNS_ENS_OFFCHAIN_RESOLVE_OPTION_ASK)));
  list.Append(MakeSelectValue(
      EnsOffchainResolveMethod::kDisabled,
      brave_l10n::GetLocalizedResourceUTF16String(
          IDS_DECENTRALIZED_DNS_ENS_OFFCHAIN_RESOLVE_OPTION_DISABLED)));
  list.Append(MakeSelectValue(
      EnsOffchainResolveMethod::kEnabled,
      brave_l10n::GetLocalizedResourceUTF16String(
          IDS_DECENTRALIZED_DNS_ENS_OFFCHAIN_RESOLVE_OPTION_ENABLED)));

  return list;
}
}  // namespace

BraveDefaultExtensionsHandler::BraveDefaultExtensionsHandler()
    : weak_ptr_factory_(this) {
#if BUILDFLAG(ENABLE_WIDEVINE)
  was_widevine_enabled_ = ::IsWidevineEnabled();
#endif
}

BraveDefaultExtensionsHandler::~BraveDefaultExtensionsHandler() = default;

void BraveDefaultExtensionsHandler::RegisterMessages() {
  profile_ = Profile::FromWebUI(web_ui());
  web_ui()->RegisterMessageCallback(
      "resetWallet",
      base::BindRepeating(&BraveDefaultExtensionsHandler::ResetWallet,
                          base::Unretained(this)));
  web_ui()->RegisterMessageCallback(
      "resetTransactionInfo",
      base::BindRepeating(&BraveDefaultExtensionsHandler::ResetTransactionInfo,
                          base::Unretained(this)));

  web_ui()->RegisterMessageCallback(
      "setWebTorrentEnabled",
      base::BindRepeating(&BraveDefaultExtensionsHandler::SetWebTorrentEnabled,
                          base::Unretained(this)));
#if BUILDFLAG(ETHEREUM_REMOTE_CLIENT_ENABLED)
  web_ui()->RegisterMessageCallback(
      "setBraveWalletEnabled",
      base::BindRepeating(&BraveDefaultExtensionsHandler::SetBraveWalletEnabled,
                          base::Unretained(this)));
#endif
  web_ui()->RegisterMessageCallback(
<<<<<<< HEAD
      "setIPFSCompanionEnabled",
      base::BindRepeating(
          &BraveDefaultExtensionsHandler::SetIPFSCompanionEnabled,
          base::Unretained(this)));
=======
      "setHangoutsEnabled",
      base::BindRepeating(&BraveDefaultExtensionsHandler::SetHangoutsEnabled,
                          base::Unretained(this)));
>>>>>>> 7d9379ca
  // TODO(petemill): If anything outside this handler is responsible for causing
  // restart-neccessary actions, then this should be moved to a generic handler
  // and the flag should be moved to somewhere more static / singleton-like.
  web_ui()->RegisterMessageCallback(
      "getRestartNeeded",
      base::BindRepeating(&BraveDefaultExtensionsHandler::GetRestartNeeded,
                          base::Unretained(this)));
  web_ui()->RegisterMessageCallback(
      "setWidevineEnabled",
      base::BindRepeating(&BraveDefaultExtensionsHandler::SetWidevineEnabled,
                          base::Unretained(this)));
  web_ui()->RegisterMessageCallback(
      "isWidevineEnabled",
      base::BindRepeating(&BraveDefaultExtensionsHandler::IsWidevineEnabled,
                          base::Unretained(this)));
  web_ui()->RegisterMessageCallback(
      "getDecentralizedDnsResolveMethodList",
      base::BindRepeating(
          &BraveDefaultExtensionsHandler::GetDecentralizedDnsResolveMethodList,
          base::Unretained(this)));
  web_ui()->RegisterMessageCallback(
      "getEnsOffchainResolveMethodList",
      base::BindRepeating(
          &BraveDefaultExtensionsHandler::GetEnsOffchainResolveMethodList,
          base::Unretained(this)));

  // Can't call this in ctor because it needs to access web_ui().
  InitializePrefCallbacks();
}

void BraveDefaultExtensionsHandler::InitializePrefCallbacks() {
#if BUILDFLAG(ENABLE_WIDEVINE)
  local_state_change_registrar_.Init(g_browser_process->local_state());
  local_state_change_registrar_.Add(
      kWidevineEnabled,
      base::BindRepeating(
          &BraveDefaultExtensionsHandler::OnWidevineEnabledChanged,
          base::Unretained(this)));
#endif
  pref_change_registrar_.Init(profile_->GetPrefs());
  pref_change_registrar_.Add(
      kDefaultEthereumWallet,
      base::BindRepeating(&BraveDefaultExtensionsHandler::OnWalletTypeChanged,
                          base::Unretained(this)));
}

bool BraveDefaultExtensionsHandler::IsRestartNeeded() {
#if BUILDFLAG(ENABLE_WIDEVINE)
  if (was_widevine_enabled_ != ::IsWidevineEnabled()) {
    return true;
  }
#endif

  return false;
}

void BraveDefaultExtensionsHandler::GetRestartNeeded(
    const base::Value::List& args) {
  CHECK_EQ(args.size(), 1U);

  AllowJavascript();
  ResolveJavascriptCallback(args[0], base::Value(IsRestartNeeded()));
}

void BraveDefaultExtensionsHandler::ResetWallet(const base::Value::List& args) {
  auto* brave_wallet_service =
      brave_wallet::BraveWalletServiceFactory::GetServiceForContext(profile_);
  if (brave_wallet_service) {
    brave_wallet_service->Reset();
  }
}

void BraveDefaultExtensionsHandler::ResetTransactionInfo(
    const base::Value::List& args) {
  auto* brave_wallet_service =
      brave_wallet::BraveWalletServiceFactory::GetServiceForContext(profile_);
  if (brave_wallet_service) {
    brave_wallet_service->tx_service()->Reset();
  }
}

void BraveDefaultExtensionsHandler::SetWebTorrentEnabled(
    const base::Value::List& args) {
  CHECK_EQ(args.size(), 1U);
  CHECK(profile_);
  bool enabled = args[0].GetBool();

  extensions::ExtensionService* service =
      extensions::ExtensionSystem::Get(profile_)->extension_service();
  extensions::ComponentLoader* loader = service->component_loader();

  if (enabled) {
    if (!loader->Exists(brave_webtorrent_extension_id)) {
      base::FilePath brave_webtorrent_path(FILE_PATH_LITERAL(""));
      brave_webtorrent_path =
          brave_webtorrent_path.Append(FILE_PATH_LITERAL("brave_webtorrent"));
      loader->Add(IDR_BRAVE_WEBTORRENT, brave_webtorrent_path);
    }
    service->EnableExtension(brave_webtorrent_extension_id);
  } else {
    service->DisableExtension(
        brave_webtorrent_extension_id,
        extensions::disable_reason::DisableReason::DISABLE_BLOCKED_BY_POLICY);
  }
}

bool BraveDefaultExtensionsHandler::IsExtensionInstalled(
    const std::string& extension_id) const {
  extensions::ExtensionRegistry* registry = extensions::ExtensionRegistry::Get(
      static_cast<content::BrowserContext*>(profile_));
  return registry && registry->GetInstalledExtension(extension_id);
}

void BraveDefaultExtensionsHandler::OnInstallResult(
    const std::string& pref_name,
    bool success,
    const std::string& error,
    extensions::webstore_install::Result result) {
  if (result != extensions::webstore_install::Result::SUCCESS &&
      result != extensions::webstore_install::Result::LAUNCH_IN_PROGRESS) {
    profile_->GetPrefs()->SetBoolean(pref_name, false);
  }
}

void BraveDefaultExtensionsHandler::OnRestartNeededChanged() {
  if (IsJavascriptAllowed()) {
    FireWebUIListener("brave-needs-restart-changed",
                      base::Value(IsRestartNeeded()));
  }
}

void BraveDefaultExtensionsHandler::SetWidevineEnabled(
    const base::Value::List& args) {
#if BUILDFLAG(ENABLE_WIDEVINE)
  CHECK_EQ(args.size(), 1U);
  bool enabled = args[0].GetBool();
  enabled ? EnableWidevineCdm() : DisableWidevineCdm();
  AllowJavascript();
#endif
}

void BraveDefaultExtensionsHandler::IsWidevineEnabled(
    const base::Value::List& args) {
  CHECK_EQ(args.size(), 1U);
  AllowJavascript();
  ResolveJavascriptCallback(args[0],
#if BUILDFLAG(ENABLE_WIDEVINE)
                            base::Value(::IsWidevineEnabled()));
#else
                            base::Value(false));
#endif
}

void BraveDefaultExtensionsHandler::OnWalletTypeChanged() {
  if (brave_wallet::GetDefaultEthereumWallet(profile_->GetPrefs()) ==
      brave_wallet::mojom::DefaultWallet::CryptoWallets) {
    return;
  }
  extensions::ExtensionService* service =
      extensions::ExtensionSystem::Get(profile_)->extension_service();
  service->DisableExtension(
      kEthereumRemoteClientExtensionId,
      extensions::disable_reason::DisableReason::DISABLE_USER_ACTION);
}

void BraveDefaultExtensionsHandler::OnWidevineEnabledChanged() {
  if (IsJavascriptAllowed()) {
    FireWebUIListener("widevine-enabled-changed",
#if BUILDFLAG(ENABLE_WIDEVINE)
                      base::Value(::IsWidevineEnabled()));
#else
                      base::Value(false));
#endif
    OnRestartNeededChanged();
  }
}

#if BUILDFLAG(ETHEREUM_REMOTE_CLIENT_ENABLED)
void BraveDefaultExtensionsHandler::SetBraveWalletEnabled(
    const base::Value::List& args) {
  CHECK_EQ(args.size(), 1U);
  CHECK(profile_);
  bool enabled = args[0].GetBool();

  extensions::ExtensionService* service =
      extensions::ExtensionSystem::Get(profile_)->extension_service();
  if (enabled) {
    service->EnableExtension(kEthereumRemoteClientExtensionId);
  } else {
    service->DisableExtension(
        kEthereumRemoteClientExtensionId,
        extensions::disable_reason::DisableReason::DISABLE_USER_ACTION);
  }
}
#endif

void BraveDefaultExtensionsHandler::GetDecentralizedDnsResolveMethodList(
    const base::Value::List& args) {
  CHECK_EQ(args.size(), 1U);
  AllowJavascript();

  ResolveJavascriptCallback(args[0], ::GetResolveMethodList());
}

void BraveDefaultExtensionsHandler::GetEnsOffchainResolveMethodList(
    const base::Value::List& args) {
  CHECK_EQ(args.size(), 1U);
  AllowJavascript();

  ResolveJavascriptCallback(args[0],
                            base::Value(::GetEnsOffchainResolveMethodList()));
}<|MERGE_RESOLUTION|>--- conflicted
+++ resolved
@@ -135,16 +135,6 @@
                           base::Unretained(this)));
 #endif
   web_ui()->RegisterMessageCallback(
-<<<<<<< HEAD
-      "setIPFSCompanionEnabled",
-      base::BindRepeating(
-          &BraveDefaultExtensionsHandler::SetIPFSCompanionEnabled,
-          base::Unretained(this)));
-=======
-      "setHangoutsEnabled",
-      base::BindRepeating(&BraveDefaultExtensionsHandler::SetHangoutsEnabled,
-                          base::Unretained(this)));
->>>>>>> 7d9379ca
   // TODO(petemill): If anything outside this handler is responsible for causing
   // restart-neccessary actions, then this should be moved to a generic handler
   // and the flag should be moved to somewhere more static / singleton-like.
