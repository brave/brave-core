/* Copyright (c) 2019 The Brave Authors. All rights reserved.
 * This Source Code Form is subject to the terms of the Mozilla Public
 * License, v. 2.0. If a copy of the MPL was not distributed with this file,
 * You can obtain one at http://mozilla.org/MPL/2.0/. */

#include "base/path_service.h"
#include "base/strings/pattern.h"
#include "brave/common/brave_paths.h"
#include "chrome/browser/profiles/profile.h"
#include "chrome/browser/ui/browser.h"
#include "chrome/browser/ui/browser_list.h"
#include "chrome/browser/ui/browser_list_observer.h"
#include "chrome/browser/ui/tabs/tab_strip_model_observer.h"
#include "chrome/test/base/in_process_browser_test.h"
#include "chrome/test/base/ui_test_utils.h"
#include "content/public/common/url_constants.h"
#include "content/public/test/browser_test_utils.h"
#include "net/dns/mock_host_resolver.h"

class BraveSchemeLoadBrowserTest : public InProcessBrowserTest,
                                   public BrowserListObserver,
                                   public TabStripModelObserver {
 public:
  void SetUpOnMainThread() override {
    InProcessBrowserTest::SetUpOnMainThread();
    host_resolver()->AddRule("*", "127.0.0.1");

    brave::RegisterPathProvider();
    base::FilePath test_data_dir;
    base::PathService::Get(brave::DIR_TEST_DATA, &test_data_dir);
    embedded_test_server()->ServeFilesFromDirectory(test_data_dir);

    ASSERT_TRUE(embedded_test_server()->Start());
  }

  // BrowserListObserver overrides:
  void OnBrowserAdded(Browser* browser) override { popup_ = browser; }

  // TabStripModelObserver overrides:
  void OnTabStripModelChanged(
      TabStripModel* tab_strip_model,
      const TabStripModelChange& change,
      const TabStripSelectionChange& selection) override {
    if (change.type() == TabStripModelChange::kInserted) {
      WaitForLoadStop(active_contents());
    }
  }

  content::WebContents* active_contents() {
    return browser()->tab_strip_model()->GetActiveWebContents();
  }

  bool NavigateToURLUntilLoadStop(const std::string& origin,
                                  const std::string& path) {
    ui_test_utils::NavigateToURL(browser(),
                                 embedded_test_server()->GetURL(origin, path));
    return WaitForLoadStop(active_contents());
  }

  // Check loading |url| in private window is redirected to normal
  // window.
  void TestURLIsNotLoadedInPrivateWindow(const GURL& url) {
    Browser* private_browser = CreateIncognitoBrowser(nullptr);
    TabStripModel* private_model = private_browser->tab_strip_model();

    // Check normal & private window have one blank tab.
    EXPECT_EQ("about:blank",
              private_model->GetActiveWebContents()->GetVisibleURL().spec());
    EXPECT_EQ(1, private_model->count());
    EXPECT_EQ("about:blank", active_contents()->GetVisibleURL().spec());
    EXPECT_EQ(1, browser()->tab_strip_model()->count());

    browser()->tab_strip_model()->AddObserver(this);

    // Load url to private window.
    NavigateParams params(private_browser, url, ui::PAGE_TRANSITION_TYPED);
    Navigate(&params);

    browser()->tab_strip_model()->RemoveObserver(this);

    EXPECT_EQ(url, active_contents()->GetVisibleURL());
    EXPECT_EQ(2, browser()->tab_strip_model()->count());
    // Private window stays as initial state.
    EXPECT_EQ("about:blank",
              private_model->GetActiveWebContents()->GetVisibleURL().spec());
    EXPECT_EQ(1, private_browser->tab_strip_model()->count());
  }

  Browser* popup_ = nullptr;
};

// Test whether brave page is not loaded from different host by window.open().
IN_PROC_BROWSER_TEST_F(BraveSchemeLoadBrowserTest, NotAllowedToLoadTest) {
  EXPECT_TRUE(
      NavigateToURLUntilLoadStop("example.com", "/brave_scheme_load.html"));
  content::ConsoleObserverDelegate console_delegate(
      active_contents(), "Not allowed to load local resource:*");
  active_contents()->SetDelegate(&console_delegate);

  ASSERT_TRUE(ExecuteScript(
      active_contents(),
      "window.domAutomationController.send(openBraveSettings())"));
  console_delegate.Wait();

  EXPECT_TRUE(base::MatchPattern(
      console_delegate.message(),
      "Not allowed to load local resource: brave://settings/"));
}

// Test whether brave page is not loaded from different host by window.open().
IN_PROC_BROWSER_TEST_F(BraveSchemeLoadBrowserTest,
                       NotAllowedToLoadTestByWindowOpenWithNoOpener) {
  BrowserList::GetInstance()->AddObserver(this);

  EXPECT_TRUE(
      NavigateToURLUntilLoadStop("example.com", "/brave_scheme_load.html"));

  ASSERT_TRUE(ExecuteScript(
      active_contents(),
      "window.domAutomationController.send(openBraveSettingsWithNoOpener())"));

  auto* popup_tab = popup_->tab_strip_model()->GetActiveWebContents();

  WaitForLoadStop(popup_tab);

  // Loading brave page should be blocked in new window.
  DCHECK_EQ(popup_tab->GetVisibleURL().spec(), content::kBlockedURL);

  BrowserList::GetInstance()->RemoveObserver(this);
}

// Test whether brave page is not loaded from different host directly by
// location.replace().
IN_PROC_BROWSER_TEST_F(BraveSchemeLoadBrowserTest,
                       NotAllowedToDirectReplaceTest) {
  EXPECT_TRUE(
      NavigateToURLUntilLoadStop("example.com", "/brave_scheme_load.html"));
  content::ConsoleObserverDelegate console_delegate(
      active_contents(), "Not allowed to load local resource:*");
  active_contents()->SetDelegate(&console_delegate);

  ASSERT_TRUE(ExecuteScript(
      active_contents(),
      "window.domAutomationController.send(replaceToBraveSettingsDirectly())"));
  console_delegate.Wait();
  EXPECT_TRUE(base::MatchPattern(
      console_delegate.message(),
      "Not allowed to load local resource: brave://settings/"));
}

// Test whether brave page is not loaded from different host indirectly by
// location.replace().
IN_PROC_BROWSER_TEST_F(BraveSchemeLoadBrowserTest,
                       NotAllowedToIndirectReplaceTest) {
  EXPECT_TRUE(
      NavigateToURLUntilLoadStop("example.com", "/brave_scheme_load.html"));
  auto* initial_active_tab = active_contents();
  content::ConsoleObserverDelegate console_delegate(
      initial_active_tab, "Not allowed to load local resource:*");

  ASSERT_TRUE(ExecuteScript(initial_active_tab,
                            "window.domAutomationController.send("
                            "replaceToBraveSettingsIndirectly())"));

  initial_active_tab->SetDelegate(&console_delegate);
  console_delegate.Wait();

  EXPECT_TRUE(base::MatchPattern(
      console_delegate.message(),
      "Not allowed to load local resource: brave://settings/"));
}

// Test whether brave page is not loaded from chrome page.
IN_PROC_BROWSER_TEST_F(BraveSchemeLoadBrowserTest,
                       NotAllowedToBraveFromChrome) {
  NavigateToURLBlockUntilNavigationsComplete(active_contents(),
                                             GURL("chrome://version"), 1);

  content::ConsoleObserverDelegate console_delegate(
      active_contents(), "Not allowed to load local resource:*");
  active_contents()->SetDelegate(&console_delegate);

  ASSERT_TRUE(
      ExecuteScript(active_contents(), "window.open(\"brave://settings\")"));
  console_delegate.Wait();
  EXPECT_TRUE(base::MatchPattern(
      console_delegate.message(),
      "Not allowed to load local resource: brave://settings/"));
}

// Test whether brave page is not loaded by click.
IN_PROC_BROWSER_TEST_F(BraveSchemeLoadBrowserTest, NotAllowedToBraveByClick) {
  EXPECT_TRUE(
      NavigateToURLUntilLoadStop("example.com", "/brave_scheme_load.html"));
  content::ConsoleObserverDelegate console_delegate(
      active_contents(), "Not allowed to load local resource:*");
  active_contents()->SetDelegate(&console_delegate);

  ASSERT_TRUE(ExecuteScript(
      active_contents(),
      "window.domAutomationController.send(gotoBraveSettingsByClick())"));
  console_delegate.Wait();
  EXPECT_TRUE(base::MatchPattern(
      console_delegate.message(),
      "Not allowed to load local resource: brave://settings/"));
}

// Test whether brave page is not loaded by middle click.
IN_PROC_BROWSER_TEST_F(BraveSchemeLoadBrowserTest,
                       NotAllowedToBraveByMiddleClick) {
  EXPECT_TRUE(
      NavigateToURLUntilLoadStop("example.com", "/brave_scheme_load.html"));
  content::ConsoleObserverDelegate console_delegate(
      active_contents(), "Not allowed to load local resource:*");
  active_contents()->SetDelegate(&console_delegate);

  ASSERT_TRUE(ExecuteScript(
      active_contents(),
      "window.domAutomationController.send(gotoBraveSettingsByMiddleClick())"));
  console_delegate.Wait();
  EXPECT_TRUE(base::MatchPattern(
      console_delegate.message(),
<<<<<<< HEAD
      "Not allowed to load local resource: brave://settings/"));
=======
      "Not allowed to load local resource: brave://settings"));
}

// Some webuis are not allowed to load in private window.
// Allowed url list are checked by IsURLAllowedInIncognito().
// So, corresponding brave scheme url should be filtered as chrome scheme.
// Ex, brave://settings should be loaded only in normal window because
// chrome://settings is not allowed. When tyring to loading brave://settings in
// private window, it should be loaded in normal window instead of private
// window.
IN_PROC_BROWSER_TEST_F(BraveSchemeLoadBrowserTest,
                       SettingsPageIsNotAllowedInPrivateWindow) {
  TestURLIsNotLoadedInPrivateWindow(GURL("brave://settings/"));
}

IN_PROC_BROWSER_TEST_F(BraveSchemeLoadBrowserTest,
                       SyncPageIsNotAllowedInPrivateWindow) {
  TestURLIsNotLoadedInPrivateWindow(GURL("brave://sync/"));
}

IN_PROC_BROWSER_TEST_F(BraveSchemeLoadBrowserTest,
                       RewardsPageIsNotAllowedInPrivateWindow) {
  TestURLIsNotLoadedInPrivateWindow(GURL("brave://rewards/"));
>>>>>>> 205f7270
}<|MERGE_RESOLUTION|>--- conflicted
+++ resolved
@@ -220,10 +220,7 @@
   console_delegate.Wait();
   EXPECT_TRUE(base::MatchPattern(
       console_delegate.message(),
-<<<<<<< HEAD
-      "Not allowed to load local resource: brave://settings/"));
-=======
-      "Not allowed to load local resource: brave://settings"));
+      "Not allowed to load local resource: brave://settings/"));
 }
 
 // Some webuis are not allowed to load in private window.
@@ -246,5 +243,4 @@
 IN_PROC_BROWSER_TEST_F(BraveSchemeLoadBrowserTest,
                        RewardsPageIsNotAllowedInPrivateWindow) {
   TestURLIsNotLoadedInPrivateWindow(GURL("brave://rewards/"));
->>>>>>> 205f7270
 }