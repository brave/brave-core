/* This Source Code Form is subject to the terms of the Mozilla Public
 * License, v. 2.0. If a copy of the MPL was not distributed with this file,
 * You can obtain one at http://mozilla.org/MPL/2.0/. */

#include "brave/common/brave_switches.h"

namespace switches {

// Allows disabling the Brave extension.
// This is commonly used for loading the extension manually to debug things
// in debug mode with auto-reloading.
const char kDisableBraveExtension[] = "disable-brave-extension";

// Allows disabling the Brave Rewards extension.
const char kDisableBraveRewardsExtension[] = "disable-brave-rewards-extension";

// This switch disables update module(Sparkle).
const char kDisableBraveUpdate[] = "disable-brave-update";

// This switch disables the ChromeGoogleURLTrackerClient
const char kDisableChromeGoogleURLTrackingClient[] = "disable-chrome-google-url-tracking-client";

// Allows disabling the PDFJS extension.
const char kDisablePDFJSExtension[] = "disable-pdfjs-extension";

// Allows disabling the Tor client updater extension.
const char kDisableTorClientUpdaterExtension[] = "disable-tor-client-updater-extension";

<<<<<<< HEAD
// Allows disabling the Ipfs client updater extension.
const char kDisableIpfsClientUpdaterExtension[] = "disable-ipfs-client-updater-extension";
=======
// Allows disabling the WebTorrent extension.
const char kDisableWebTorrentExtension[] = "disable-webtorrent-extension";

// Allows disabling Brave Sync.
const char kDisableBraveSync[] = "disable-brave-sync";

// Contains all flags that we use for rewards
const char kRewards[] = "rewards";
>>>>>>> 04ca065f

// Specifies overriding the built-in theme setting.
// Valid values are: "dark" | "light".
const char kUiMode[] = "ui-mode";

// Triggers auto-import of profile data from Brave browser-laptop/Muon, if
// available.
const char kUpgradeFromMuon[] = "upgrade-from-muon";

}  // namespace switches<|MERGE_RESOLUTION|>--- conflicted
+++ resolved
@@ -26,10 +26,9 @@
 // Allows disabling the Tor client updater extension.
 const char kDisableTorClientUpdaterExtension[] = "disable-tor-client-updater-extension";
 
-<<<<<<< HEAD
 // Allows disabling the Ipfs client updater extension.
 const char kDisableIpfsClientUpdaterExtension[] = "disable-ipfs-client-updater-extension";
-=======
+
 // Allows disabling the WebTorrent extension.
 const char kDisableWebTorrentExtension[] = "disable-webtorrent-extension";
 
@@ -38,7 +37,6 @@
 
 // Contains all flags that we use for rewards
 const char kRewards[] = "rewards";
->>>>>>> 04ca065f
 
 // Specifies overriding the built-in theme setting.
 // Valid values are: "dark" | "light".
