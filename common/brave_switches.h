/* This Source Code Form is subject to the terms of the Mozilla Public
 * License, v. 2.0. If a copy of the MPL was not distributed with this file,
 * You can obtain one at http://mozilla.org/MPL/2.0/. */

#ifndef BRAVE_COMMON_BRAVE_SWITCHES_H_
#define BRAVE_COMMON_BRAVE_SWITCHES_H_

namespace switches {

// All switches in alphabetical order. The switches should be documented
// alongside the definition of their values in the .cc file.
extern const char kDisableBraveExtension[];

extern const char kDisableBraveRewardsExtension[];

extern const char kDisableBraveUpdate[];

extern const char kDisableChromeGoogleURLTrackingClient[];

extern const char kDisablePDFJSExtension[];

extern const char kDisableTorClientUpdaterExtension[];

<<<<<<< HEAD
extern const char kDisableIpfsClientUpdaterExtension[];
=======
extern const char kDisableWebTorrentExtension[];

extern const char kDisableBraveSync[];

extern const char kRewards[];
>>>>>>> 04ca065f

extern const char kUiMode[];

extern const char kUpgradeFromMuon[];

}  // namespace switches

#endif  // BRAVE_COMMON_BRAVE_SWITCHES_H_<|MERGE_RESOLUTION|>--- conflicted
+++ resolved
@@ -21,15 +21,13 @@
 
 extern const char kDisableTorClientUpdaterExtension[];
 
-<<<<<<< HEAD
 extern const char kDisableIpfsClientUpdaterExtension[];
-=======
+
 extern const char kDisableWebTorrentExtension[];
 
 extern const char kDisableBraveSync[];
 
 extern const char kRewards[];
->>>>>>> 04ca065f
 
 extern const char kUiMode[];
 
