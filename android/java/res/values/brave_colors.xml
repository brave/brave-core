<?xml version="1.0" encoding="utf-8"?>
<!-- Copyright (c) 2019 The Brave Authors. All rights reserved.
     This Source Code Form is subject to the terms of the Mozilla Public
     License, v. 2.0. If a copy of the MPL was not distributed with this file,
     You can obtain one at https://mozilla.org/MPL/2.0/.
-->

<resources xmlns:tools="http://schemas.android.com/tools">

    <!-- Theme colors -->
    <color name="brave_white">@android:color/white</color>
    <color name="brave_link">#4C54D2</color>

    <!-- Overriding chromium theme colors to brave theme colors -->
    <color name="baseline_primary_90">#F9C3B6</color>
    <color name="baseline_primary_80">#0BDB8B</color>
    <color name="baseline_primary_40">#06BA75</color>
    <color name="baseline_primary_20">@color/modern_blue_600</color>
    <color name="baseline_primary_10">@color/modern_blue_700</color>
    <color name="black_alpha_30">#4D000000</color>
    <color name="black_alpha_50">#80000000</color>
    <color name="modern_blue_300">#0BDB8B</color>
    <color name="modern_blue_600">#EA3A0D</color>
    <color name="modern_blue_700">#C22700</color>
    <color name="dialog_bg_color_dark_baseline">@color/toolbar_background_primary_dark</color>
    <color name="default_text_color_on_accent1_dark">@color/baseline_neutral_0</color>
    <color name="gm3_baseline_surface_tint_light">#948989</color>
    <color name="gm3_baseline_surface_tint_dark">#F7F9FC</color>

    <!-- Day/Night brave wallet colors -->
    <color name="brave_wallet_onboarding_item_background_color">#687485</color>
    <color name="brave_wallet_day_night_toolbar_icon_color">#495057</color>
    <color name="brave_wallet_day_night_icon_color">#212529</color>
    <color name="brave_wallet_day_night_negative_ripple_color">#E1E3E4</color>
    <color name="brave_wallet_dn_error_text_bg_color">#F0F2FF</color>
    <color name="brave_wallet_dn_highlight_bg_color">#FFFFFF</color>
    <color name="brave_wallet_onboarding_card_view_background">#FFFFFF</color>
    <color name="brave_wallet_dn_button_color">#3F39E8</color>
    <color name="brave_wallet_checkbox_color">@color/brave_wallet_dn_button_color</color>
    <!-- Brave wallet 2.0 colors -->

    <color name="brave_wallet_dn_panel_bg">#EDEEF1</color>
    <color name="button_disabled">#4D687B85</color>
    <color name="text_disabled">#8021272A</color>
    <color name="icon_interactive">#3F39E8</color>
    <color name="divider_subtle">#66A1B2BA</color>
    <color name="system_feedback_error">#B3002A</color>

    <!-- Text colors -->
    <color name="brave_theme_subtitle_text">#868E96</color>
    <color name="brave_theme_hint_text">#868E96</color>
    <color name="brave_theme_error">#cc0000</color>
    <color name="brave_theme_success">#51cf66</color>
    <color name="brave_theme_error_txt">#E32444</color>
    <color name="brave_text_button_color">#4C54D2</color>

    <!-- Onboarding colors -->
    <color name="onboarding_orange">#07F5A2</color>
    <color name="onboarding_gray">#84889c</color>
    <color name="onboarding_black">#1e2029</color>
    <color name="onboarding_radio_button_active">#f0f1ff</color>

    <color name="onboarding_timer_color">#4f30ab</color>

    <color name="onboarding_text_color">@color/onboarding_black</color>
    <color name="onboarding_bg_color">@android:color/white</color>

    <color name="onboarding_progressbar_secondary_bg">#ced4da</color>
    <color name="onboarding_progress_start_color">#FA7250</color>
    <color name="onboarding_progress_mid_color">#FF1893</color>
    <color name="onboarding_progress_end_color">#4F30AB</color>
    <color name="onboarding_indicator_selected_color">#FF7654</color>
    <color name="onboarding_indicator_default_color">#C2C4CF</color>

    <color name="onboarding_welcome_text_color">#F0F2FF</color>
    <color name="onboarding_card_bg_color">@android:color/white</color>
    <color name="onboarding_card_text_color">#212529</color>
    <color name="onboarding_negative_button_color">#4C54D2</color>
    <color name="onboarding_search_highlight_color">#737ADE</color>
    <color name="onboarding_arrow_color">#4D54D3</color>

    <color name="scan_qr_code_text_color">#212529</color>
    <color name="scan_qr_code_bg_color">@android:color/white</color>

    <!-- Set Default Browser colors -->
    <color name="set_default_bottom_sheet_bg_color">@android:color/white</color>
    <color name="set_default_text_color">#212529</color>
    <color name="set_default_bottom_sheet_button_disable_color">#DADCE8</color>

    <color name="ad_free_card_cancel_color">#212529</color>
    <color name="ad_free_card_bg_color">@android:color/white</color>
    <color name="ad_free_check_color">#737ADE</color>
    
    <!-- Sync colors -->
    <color name="brave_sync_bg_color">@android:color/transparent</color>
    <color name="brave_sync_border_color">@color/baseline_neutral_95</color>
    <color name="brave_sync_bg_secondary_color">@android:color/white</color>
    
    <!-- Sync informer icon colors -->
    <color name="brave_informer_dark_theme_icon_color">@color/baseline_neutral_90</color>
    <color name="brave_informer_light_theme_icon_color">@color/modern_grey_700</color>

    <color name="brave_set_default_dialog_text_color">@color/modern_grey_700</color>

    <!-- Theme colors -->
<<<<<<< HEAD
    <color name="brave_theme_color">#fb542b</color>
=======
    <color name="brave_theme_color">#23DE99</color>
    <color name="brave_tab_view_card_selected_bg">@color/baseline_primary_80</color>
>>>>>>> e43f0b49
    <color name="brave_add_widget_button_pressed">#737ADE</color>
    <color name="brave_button_pressed">#7278C5</color>

    <!--  Wallet gradient colors  -->
    <color name="wallet_gradient_center_color">#BF14A2</color>
    <color name="wallet_gradient_end_color">#F73A1C</color>
    <color name="wallet_gradient_start_color">#4C54D2</color>

    <!-- Brave news colors -->
    <!-- <color name="card_background">#DC353535</color> -->    
    <color name="card_background">#F23B3E4F</color>
    <color name="card_background_solid">#353535</color>
    <color name="blurple">#5455cd</color>
    <color name="news_text_color">@android:color/white</color>
    <color name="news_time_color">#9CD2D5CF</color>
    <color name="news_promoted_background_color">#495057</color>
    <color name="news_settings_title_color">#212529</color>
    <color name="news_settings_subtitle_color">#868E96</color>
    <color name="news_settings_divider_color">#E9E9F4</color>
    <color name="news_settings_icon_bg_color">#0D000000</color>
    <color name="news_settings_following_count_color">#D9495057</color>
    <color name="news_settings_following_count_bg_color">#1A000000</color>
    <color name="news_settings_optin_color">#CCCCCC</color>
    <color name="news_settings_unfollow_color">#4C54D2</color>

    <!-- Incognito mode colors -->
    <color name="ntp_bg_incognito">@color/incognito_modern_primary_color</color>
    <color name="brave_private_tabs_bg_color">#13052A</color>
    <color name="brave_private_reauth_unlock_button_bg_color">#4B415D</color>

    <!-- Incognito background and branding colors -->
    <color name="incognito_modern_primary_color">#210950</color>

    <color name="toolbar_text_box_background_incognito">#3D2742</color>

    <color name="compositor_tab_title_bar_text_incognito">@android:color/white</color>

    <!-- Incognito NTP Colors. -->
    <color name="incognito_emphasis">@android:color/white</color>

    <color name="find_in_page_query_incognito_hint_color">@color/white_alpha_70</color>

    <color name="new_tab_menu_text_dark_color">@android:color/white</color>
    <color name="new_tab_menu_bg_dark_color">@color/modern_grey_800</color>
    <color name="ntp_non_disruptive_banner_bg_color">#E6343a40</color>
    <color name="translucent_activity_background_color">#AA3B3B3B</color>
    <color name="user_wallet_background">#F1F3F5</color>
    <color name="user_wallet_status">#49CC69</color>

    <color name="qr_button_color">@android:color/white</color>
    <color name="section_divider_color">#c8c7cc</color>
    <color name="shield_title_color">@android:color/black</color>
    <color name="shield_text_color">#212529</color>
    <color name="shields_tooltip_text_bg_color">#1A000000</color>
    <color name="shield_bg_color">#FFFFFF</color>
    <color name="shield_back_button_tint">@color/brave_theme_color</color>

    <color name="shield_toggle_button_tint">#5E6175</color>
    <color name="shield_toggle_bg_color">#F8F9FA</color>

    <color name="shield_secondary_color">#868E96</color>
    <color name="shield_divider_color">#c8c7cc</color>
    <color name="shield_option_text_color">#777777</color>
    <color name="shield_rounded_button_color">#C2C4CF</color>
    <color name="shield_thank_you_icon_color">#212529</color>

    <color name="filter_title_color">#1C1E26</color>
    <color name="filter_summary_color">#666D89</color>
    <color name="filter_divider_color">#E8E9EE</color>
    <color name="add_custom_filter_text_input_stroke_color">#E8E9EE</color>
    <color name="add_custom_filter_text_input_hint_color">#1C1E26</color>
    <color name="add_custom_filter_edit_text_hint_color">#666D89</color>
    <color name="add_custom_filter_summary_color">#666D89</color>
    <color name="add_custom_filter_error_text_color">#FF4B6A</color>
    <color name="add_custom_filter_tint_color">#666D89</color>
    <color name="add_custom_filter_button_disabled_color">#A8ADBF</color>

    <color name="brave_stats_ads_color">#FF7654</color>
    <color name="brave_stats_data_saved_color">#737ADE</color>
    <color name="brave_state_time_count_color">#FFFFFF</color>

    <color name="brave_stats_pager_ads_color">#CD4400</color>
    <color name="brave_stats_pager_data_saved_color">#545FF8</color>
    <color name="brave_stats_pager_time_count_color">#687485</color>
    <color name="brave_stats_pager_title_color">#3F4855</color>

    <color name="brave_stats_title_color">#868E96</color>
    <color name="brave_stats_text_color">#212529</color>
    <color name="brave_stats_text_light_color">#212529</color>
    <color name="brave_stats_text_dark_color">#F0F2FF</color>
    <!-- <color name="ntp_stats_bg_color">#212529</color> -->
    <!-- <color name="ntp_stats_text_color">#C2C4CF</color> -->

    <color name="brave_stats_bg_color">#FFFFFF</color>
    <!-- <color name="brave_bg_transparent">#0000003D</color> -->
    <color name="brave_stats_bg_color_20_alpha">#33212529</color>
    <color name="brave_stats_close_button_color">#495057</color>
    <color name="brave_stats_radio_group_bg">#E9E9F4</color>
    <color name="brave_stats_empty_text_color">#0D0F14</color>
    <color name="brave_stats_empty_bg_color">#335DB5FC</color>
    <color name="brave_stats_empty_border_color">#EEF6FF</color>
    <color name="brave_stats_radio_button_active">@android:color/white</color>
    <color name="brave_stats_share_data_save_no">#A1A5E6</color>
    <color name="brave_stats_share_info">@android:color/white</color>
    <color name="brave_stats_share_time_saved_no">@android:color/white</color>
    <color name="brave_stats_share_trackers_ads_no">@color/onboarding_indicator_selected_color</color>
    <color name="brave_stats_ic_clock_color">#399FFF</color>

    <color name="topsite_bg_color">#DADCE8</color>

    <color name="white_alpha_50">#80FFFFFF</color>
    <color name="verification_tick_mark_background">#5F5CF1</color>


    <color name="brave_rewards_modal_text_color">#495057</color>
    <color name="brave_rewards_modal_theme_color">#4C54D2</color>
    <color name="brave_blue_tint_color">#4C54D2</color>

    <color name="shields_tooltip_arrow_color_1">#DD295B</color>

    <color name="wallet_text_color">#0D0F14</color>
    <color name="wallet_secondary_text_color">#686978</color>
    <color name="wallet_onboarding_secondary_text_color">#3F4E55</color>
    <color name="wallet_secondary_layout_text_color">#495057</color>
    <color name="wallet_tertiary_layout_text_color">#62757E</color>
    <color name="recovery_phrase_text_color">#F8F9FA</color>
    <color name="wallet_toolbar_bg_color">#F6F7F8</color>
    <color name="tab_color">#FF4081</color>
    <color name="wallet_bg">#FFFFFF</color>
    <color name="wallet_edittext_outline_color">#AEB1C2</color>
    <color name="wallet_warning_box_bg_color">#FFFFFF</color>
    <color name="recovery_phrase_warning_text_color">#868E96</color>
    <color name="brave_action_color">#4C54D2</color>
    <color name="wallet_top_banner_color">#33E32444</color>
    <color name="wallet_error_text_color">#FF4B6A</color>

    <color name="wallet_sign_msg_err_bg_color">#FFF1F1</color>

    <color name="wallet_onboarding_gradient_start">#C9CCF0</color>
    <color name="wallet_onboarding_gradient_center">#D8DCF2</color>
    <color name="wallet_onboarding_gradient_end">#F2F3F4</color>

    <color name="vpn_callout_bg_color">#381E85</color>
    <color name="brave_plan_bg">#27155E</color>

    <color name="rewards_settings_button_color">#4C54D2</color>


    <color name="rewards_panel_bg_color">#FAFCFF</color>
    <color name="rewards_panel_text_color">#212529</color>
    <color name="rewards_panel_secondary_text_color">#495057</color>
    <color name="rewards_panel_card_bg_color">#FFFFFF</color>
    <color name="rewards_panel_action_color">#4C54D2</color>
    <color name="rewards_panel_verified_button_border">#E9E9F4</color>
    <color name="rewards_panel_notification_date_border">#AEB1C2</color>
    <color name="rewards_panel_summary_title_bg">#66FFFFFF</color>
    <color name="rewards_panel_summary_bg">#FFFFFF</color>
    <color name="rewards_panel_summary_divider_color">#E9E9F4</color>
    <color name="rewards_unverified_section_bg_color">#1A000000</color>
    <color name="rewards_panel_notification_text_color">#1D1F25</color>
    <color name="rewards_panel_notification_secondary_text_color">#6B7084</color>
    <color name="rewards_panel_notification_action_color">#F0F2FF</color>
    <color name="rewards_panel_notification_bg_color">#F4F6F8</color>

    <color name="rewards_panel_foreground_color">#80000000</color>
    <color name="rewards_divider_color">#E9E9F4</color>

    <color name="rewards_panel_payout_processing_bg_color">#E8F4FF</color>
    <color name="rewards_panel_payout_complete_bg_color">#CBF1D1</color>

    <!--  Brave Wallet DApp  -->
    <color name="brave_wallet_dapp_text_color">#171919</color>

     <!--  Tipping Banner color  -->
    <color name="rewards_tipping_text_color">#212529</color>
    <color name="vbat_warning_color">#FFD43B</color>

    <!-- Quick Action Search and Bookmark Widget -->
    <color name="quick_action_search_and_bookmark_widget_bg_color">#F2FFFFFF</color>
    <color name="quick_action_search_and_bookmark_widget_search_bg_color">#40AEB1C2</color>
    <color name="quick_action_search_and_bookmark_widget_bookmark_bg_color">#EEEFF1</color>
    <color name="quick_action_search_and_bookmark_widget_tint">#495057</color>
    <color name="quick_action_search_and_bookmark_widget_text_color">#495057</color>

    <!-- Quick Action Search and Bookmark Widget Promo-->
    <color name="search_widget_promo_add_widget_text_color">#FFFFFF</color>
    <color name="search_widget_promo_not_now_text_color">#4C54D2</color>
    <color name="search_widget_promo_bg_color">#FFFFFF</color>

    <color name="notification_button_color">#423EEE</color>
    <color name="rewards_onboarding_ac_slider_track_color">#E4DBFF</color>
    <color name="rewards_onboarding_ac_slider_active_track_color">#845EF7</color>

    <color name="brave_rate_bg_color">#F4F6F8</color>
    <color name="brave_smiley_sad_color">#E32444</color>
    <color name="brave_smiley_happy_color">#4C54D2</color>
    <color name="brave_rating_emoji_bg_color">#FFFFFF</color>
    <color name="brave_rating_title_color">#000000</color>
    <color name="brave_rating_sub_title_color">#424552</color>
    <color name="brave_rating_not_now_text_color">#4C54D2</color>
    <color name="brave_rating_rate_now_bg_color">#4C54D2</color>
    <color name="brave_rating_text_input_stroke_color">#E2E3E7</color>
    <color name="brave_rating_hint_text_color">#1D1F25</color>

    <color name="bookmark_menu_text_color">#484B4E</color>
    <color name="bookmark_menu_bg_color">@android:color/white</color>
    <color name="bookmark_import_export_toast_bg_color">@android:color/white</color>
    <color name="bookmark_import_export_dialog_title_color">#1C1E26</color>
    <color name="bookmark_import_export_dialog_secondary_color">#666D89</color>
    <color name="bookmark_import_export_dialog_button_color">#423EEE</color>

    <color name="notification_volume_icon_color">#D1E8EB</color>
    <color name="notification_bat1_icon_color">#FEDED6</color>
    <color name="notification_bat2_icon_color">#F195A4</color>
    <color name="notification_bat3_icon_color">#E2E2FC</color>
    <color name="notification_graph_icon_color">#A6ABE8</color>
    <color name="notification_badge_icon_color">#C2A5D1</color>
    <color name="notification_download_icon_color">#F092C5</color>
    <color name="notification_rationale_dialog_card_bg_color">@android:color/white</color>

    <color name="tipping_details_description_text_color">#6B7084</color>
    <color name="link_icon_color">#6B7084</color>
    <color name="rewards_background_gradient_start_color">#FDF6EB</color>
    <color name="rewards_background_gradient_end_color">#F4F2FC</color>
    <color name="tipping_rewards_background_color">@android:color/white</color>
    <color name="tipping_inside_box_background_color">#FFFFFF</color>
    <color name="tipping_points_stroke_color">#E6EBEF</color>
    <color name="tipping_points_selected_color">#F2F1FE</color>
    <color name="tipping_rewards_points_text_color">#6B7084</color>
    <color name="currency_edit_text_background_color">#EFF2F5</color>
    <color name="use_web3_wallet_button_text_color">#423EEE</color>
    <color name="transparent_shadow_background_start_color">#FFFFFF</color>
    <color name="transparent_shadow_background_end_color">#00FFFFFF</color>
    <color name="custodian_name_color">#585C6D</color>
    <color name="tipping_error_alert_message_background_color">#FDF3F5</color>
    <color name="tipping_use_web3_button_border_color">#E2E2FC</color>
    <color name="bottomsheet_top_bar_color">#000000</color>
    <color name="send_contribution_button_color">#A8ADBF</color>
    <color name="custodian_text_background_color">#F4F6F8</color>
    <color name="tootltip_verified_creator_text">#1D1F25</color>
    <color name="tootltip_verified_creator_text_secondary">#6B7084</color>
    <color name="contribution_sent_text_color">#31803E</color>
    <color name="thanks_for_supporting_text_color">#423EEE</color>
    <color name="go_back_text_color">#666D89</color>
    <color name="monthly_contributions_text_color">#423EEE</color>
    <color name="terms_of_service_text_color">#1C1E26</color>
    <color name="terms_of_service_text_color_night">#EDEEF1</color>
    <color name="terms_of_service_text_color_default">#666D89</color>
    <color name="tipping_warning_default_background">#F0F7FC</color>
    <color name="tipping_logout_warning_background_color">#FFF4D8</color>
    <color name="tipping_web3_error_background_color">#E2F0FF</color>
    <color name="tipping_web3_error_text_color">#0061AA</color>
    <color name="rewards_private_ads_icon_color1">#E1E2E8</color>
    <color name="rewards_private_ads_icon_color2">#5D65D3</color>
    <color name="rewards_private_ads_icon_color3">#A8ADBF</color>
    <color name="rewards_private_ads_icon_color4">#A6ABE8</color>
    <color name="rewards_private_ads_icon_color5">#E1E2E8</color>
    <color name="rewards_private_ads_icon_color6">#F8F5FA</color>
    <color name="rewards_private_ads_icon_color7">#915EAD</color>
    <color name="rewards_private_ads_icon_color8">#F0F7FC</color>
    <color name="rewards_private_ads_icon_color9">#0F75C9</color>
    <color name="rewards_private_ads_icon_color10">#FDF3F8</color>
    <color name="rewards_private_ads_icon_color11">#D41C80</color>
    <color name="rewards_private_ads_icon_color12">#F092C5</color>
    <color name="rewards_private_ads_icon_color13">#6AB6F4</color>
    <color name="rewards_manage_ads_color">#3F39E8</color>
    <color name="rewards_estimated_earning_close_color">#697284</color>
    <color name="rewards_tipping_progress_bar">@android:color/black</color>


    <color name="vpn_timer_bg_color">#F6F7F8</color>
    <color name="vpn_timer_text_color">#0D0F14</color>
    <color name="vpn_timer_icon_color">#687485</color>

    <!-- Brave Leo colors-->
    <color name="leo_plan_monthly_bt_bg">#542FE5</color>
    <color name="leo_plan_monthly_bt_bg_border">#6754F8</color>
    <color name="leo_plan_upgrade_now_bt_bg_start">#FF006B</color>
    <color name="leo_plan_upgrade_now_bt_bg_end">#FF5500</color>
    <color name="leo_reset_text_color">#FF4B6A</color>
    <color name="brave_leo_plans_bg">#1F0B63</color>
    <color name="brave_leo_plans_tips_border">#4100C1</color>
    <color name="brave_leo_plans_tips_desc">#BFC3FE</color>
    <!-- End Brave Leo colors-->

    <color name="text_primary">#0D1214</color>
    <color name="text_secondary">#3f4e55</color>
    <color name="primary_20">#d5dcff</color>
    <color name="button_background">#3F39E8</color>
</resources><|MERGE_RESOLUTION|>--- conflicted
+++ resolved
@@ -103,12 +103,8 @@
     <color name="brave_set_default_dialog_text_color">@color/modern_grey_700</color>
 
     <!-- Theme colors -->
-<<<<<<< HEAD
-    <color name="brave_theme_color">#fb542b</color>
-=======
     <color name="brave_theme_color">#23DE99</color>
     <color name="brave_tab_view_card_selected_bg">@color/baseline_primary_80</color>
->>>>>>> e43f0b49
     <color name="brave_add_widget_button_pressed">#737ADE</color>
     <color name="brave_button_pressed">#7278C5</color>
 
