--- conflicted
+++ resolved
@@ -8,14 +8,9 @@
 <resources>
     <!-- Theme colors -->
     <!-- Overriding chromium theme colors to brave theme colors -->
-<<<<<<< HEAD
     <color name="baseline_primary_30">#F0F2FF</color>
-    <color name="baseline_primary_80">#FA7250</color>
-    <color name="baseline_primary_90">#5B2A23</color>
-=======
     <color name="baseline_primary_90">#235B47</color>
     <color name="baseline_primary_80">#33F3AD</color>
->>>>>>> e43f0b49
     <color name="default_text_color_on_accent1_baseline">@color/default_text_color_on_accent1_light</color>
     <color name="dialog_bg_color_dark_baseline">@color/default_bg_color_baseline</color>
     <color name="modern_blue_600">@color/baseline_primary_30</color>
