/* Copyright (c) 2020 The Brave Authors. All rights reserved.
 * This Source Code Form is subject to the terms of the Mozilla Public
 * License, v. 2.0. If a copy of the MPL was not distributed with this file,
 * You can obtain one at http://mozilla.org/MPL/2.0/. */

package org.chromium.chrome.browser.notifications.retention;

import android.app.Notification;
import android.app.NotificationChannel;
import android.app.NotificationManager;
import android.content.BroadcastReceiver;
import android.content.Context;
import android.content.Intent;
import android.net.Uri;

import org.chromium.base.ApplicationStatus;
import org.chromium.base.Log;
import org.chromium.base.ThreadUtils;
import org.chromium.base.task.AsyncTask;
import org.chromium.chrome.browser.BraveAdsNativeHelper;
import org.chromium.chrome.browser.BraveFeatureList;
import org.chromium.chrome.browser.app.BraveActivity;
import org.chromium.chrome.browser.brave_stats.BraveStatsUtil;
import org.chromium.chrome.browser.flags.ChromeFeatureList;
import org.chromium.chrome.browser.notifications.retention.RetentionNotificationUtil;
import org.chromium.chrome.browser.onboarding.OnboardingPrefManager;
import org.chromium.chrome.browser.preferences.BravePref;
import org.chromium.chrome.browser.profiles.Profile;
import org.chromium.chrome.browser.set_default_browser.BraveSetDefaultBrowserUtils;
import org.chromium.chrome.browser.tab.TabLaunchType;
import org.chromium.components.embedder_support.util.UrlConstants;
import org.chromium.components.embedder_support.util.UrlUtilities;

public class RetentionNotificationPublisher extends BroadcastReceiver {
    private static final String NOTIFICATION_CHANNEL_NAME = "brave";
    public static final String RETENTION_NOTIFICATION_ACTION = "retention_notification_action";

    @Override
    public void onReceive(Context context, Intent intent) {
        String action = intent.getAction();
        String notificationType = intent.getStringExtra(RetentionNotificationUtil.NOTIFICATION_TYPE);
        BraveActivity braveActivity = BraveActivity.getBraveActivity();
        if (action != null && action.equals(RETENTION_NOTIFICATION_ACTION)) {
            if (braveActivity != null) {
                Intent launchIntent = new Intent(Intent.ACTION_MAIN);
                launchIntent.setPackage(context.getPackageName());
                launchIntent.setFlags(Intent.FLAG_ACTIVITY_NEW_TASK);
                context.startActivity(launchIntent);
                switch (notificationType) {
                case RetentionNotificationUtil.HOUR_3:
                case RetentionNotificationUtil.HOUR_24:
                case RetentionNotificationUtil.EVERY_SUNDAY:
                    braveActivity.checkForBraveStats();
                    break;
                case RetentionNotificationUtil.DAY_6:
                    /*case RetentionNotificationUtil.BRAVE_STATS_ADS_TRACKERS:
                    case RetentionNotificationUtil.BRAVE_STATS_DATA:
                    case RetentionNotificationUtil.BRAVE_STATS_TIME:*/
                    if (braveActivity.getActivityTab() != null
                            && braveActivity.getActivityTab().getUrl().getSpec() != null
                            && !UrlUtilities.isNTPUrl(
                                    braveActivity.getActivityTab().getUrl().getSpec())) {
                        braveActivity.getTabCreator(false).launchUrl(
                                UrlConstants.NTP_URL, TabLaunchType.FROM_CHROME_UI);
                    }
                    break;
                case RetentionNotificationUtil.DAY_10:
                case RetentionNotificationUtil.DAY_30:
                case RetentionNotificationUtil.DAY_35:
                    braveActivity.openRewardsPanel();
                    break;
                case RetentionNotificationUtil.DORMANT_USERS_DAY_14:
                case RetentionNotificationUtil.DORMANT_USERS_DAY_25:
                case RetentionNotificationUtil.DORMANT_USERS_DAY_40:
                    if (System.currentTimeMillis()
                            > OnboardingPrefManager.getInstance().getDormantUsersNotificationTime(
                                    notificationType)) {
                        braveActivity.showDormantUsersEngagementDialog(notificationType);
                    } else {
                        RetentionNotificationUtil.scheduleNotificationWithTime(context,
                                notificationType,
                                OnboardingPrefManager.getInstance().getDormantUsersNotificationTime(
                                        notificationType));
                    }
                    break;
                case RetentionNotificationUtil.DEFAULT_BROWSER_1:
                case RetentionNotificationUtil.DEFAULT_BROWSER_2:
                case RetentionNotificationUtil.DEFAULT_BROWSER_3:
                    if (!BraveSetDefaultBrowserUtils.isBraveSetAsDefaultBrowser(braveActivity)
                            && !BraveSetDefaultBrowserUtils.isBraveDefaultDontAsk()) {
                        BraveSetDefaultBrowserUtils.showBraveSetDefaultBrowserDialog(
                                braveActivity, false);
                    }
                    break;
                }
            } else {
                backgroundNotificationAction(context, intent);
            }
        } else {
            switch (notificationType) {
            case RetentionNotificationUtil.HOUR_3:
            case RetentionNotificationUtil.HOUR_24:
            case RetentionNotificationUtil.DAY_6:
<<<<<<< HEAD
            /*case RetentionNotificationUtil.BRAVE_STATS_ADS_TRACKERS:
            case RetentionNotificationUtil.BRAVE_STATS_DATA:
            case RetentionNotificationUtil.BRAVE_STATS_TIME:*/
=======
                /*case RetentionNotificationUtil.BRAVE_STATS_ADS_TRACKERS:
                case RetentionNotificationUtil.BRAVE_STATS_DATA:
                case RetentionNotificationUtil.BRAVE_STATS_TIME:*/
>>>>>>> ba653a4f
                createNotification(context, intent);
                break;
            case RetentionNotificationUtil.DEFAULT_BROWSER_1:
            case RetentionNotificationUtil.DEFAULT_BROWSER_2:
            case RetentionNotificationUtil.DEFAULT_BROWSER_3:
                if (!BraveSetDefaultBrowserUtils.isBraveSetAsDefaultBrowser(context)
                        && !BraveSetDefaultBrowserUtils.isBraveDefaultDontAsk()) {
                    createNotification(context, intent);
                }
                break;
            case RetentionNotificationUtil.DAY_10:
            case RetentionNotificationUtil.DAY_30:
            case RetentionNotificationUtil.DAY_35:
                // Can't check for rewards code in background
                if (braveActivity != null
                        && !BraveAdsNativeHelper.nativeIsBraveAdsEnabled(
                                Profile.getLastUsedRegularProfile())
                        && ChromeFeatureList.isEnabled(BraveFeatureList.BRAVE_REWARDS)) {
                    createNotification(context, intent);
                }
                break;
            case RetentionNotificationUtil.EVERY_SUNDAY:
                if (OnboardingPrefManager.getInstance().isBraveStatsNotificationEnabled()) {
                    createNotification(context, intent);
                }
                break;
            case RetentionNotificationUtil.DORMANT_USERS_DAY_14:
            case RetentionNotificationUtil.DORMANT_USERS_DAY_25:
            case RetentionNotificationUtil.DORMANT_USERS_DAY_40:
                if (System.currentTimeMillis()
                                > OnboardingPrefManager.getInstance()
                                          .getDormantUsersNotificationTime(notificationType)
                        && !BraveSetDefaultBrowserUtils.isBraveSetAsDefaultBrowser(braveActivity)
                        && !BraveSetDefaultBrowserUtils.isBraveDefaultDontAsk()) {
                    createNotification(context, intent);
                } else {
                    RetentionNotificationUtil.scheduleNotificationWithTime(context,
                            notificationType,
                            OnboardingPrefManager.getInstance().getDormantUsersNotificationTime(
                                    notificationType));
                }
                break;
            }
        }
    }

    private void createNotification(Context context, Intent intent) {
        final String notificationType =
                intent.getStringExtra(RetentionNotificationUtil.NOTIFICATION_TYPE);
        final RetentionNotification retentionNotification =
                RetentionNotificationUtil.getNotificationObject(notificationType);
        new AsyncTask<Void>() {
            String notificationText = "";
            @Override
            protected Void doInBackground() {
                notificationText =
                        RetentionNotificationUtil.getNotificationText(context, notificationType);
                return null;
            }

            @Override
            protected void onPostExecute(Void result) {
                assert ThreadUtils.runningOnUiThread();
                if (isCancelled()) return;
                NotificationManager notificationManager =
                        (NotificationManager) context.getSystemService(
                                Context.NOTIFICATION_SERVICE);
                Log.e("NTP", "Notification : " + notificationType);
                Notification notification = RetentionNotificationUtil.getNotification(
                        context, notificationType, notificationText);
                if (android.os.Build.VERSION.SDK_INT >= android.os.Build.VERSION_CODES.O) {
                    int importance = NotificationManager.IMPORTANCE_HIGH;
                    NotificationChannel notificationChannel =
                            new NotificationChannel(retentionNotification.getChannelId(),
                                    NOTIFICATION_CHANNEL_NAME, importance);
                    assert notificationManager != null;
                    notificationManager.createNotificationChannel(notificationChannel);
                }
                assert notificationManager != null;
                notificationManager.notify(retentionNotification.getNotificationId(), notification);
            }
        }.executeOnExecutor(AsyncTask.THREAD_POOL_EXECUTOR);
    }

    public static void backgroundNotificationAction(Context context, Intent intent) {
        String notificationType = intent.getStringExtra(RetentionNotificationUtil.NOTIFICATION_TYPE);
        if (ApplicationStatus.hasVisibleActivities()) {
            return;
        }
        Intent launchIntent =
            context.getPackageManager().getLaunchIntentForPackage(context.getPackageName());
        if (launchIntent != null) {
            launchIntent.setFlags(
                Intent.FLAG_ACTIVITY_NEW_TASK | Intent.FLAG_ACTIVITY_RESET_TASK_IF_NEEDED);
            launchIntent.putExtra(RetentionNotificationUtil.NOTIFICATION_TYPE, notificationType);
            context.startActivity(launchIntent);
        }
    }
}<|MERGE_RESOLUTION|>--- conflicted
+++ resolved
@@ -101,15 +101,9 @@
             case RetentionNotificationUtil.HOUR_3:
             case RetentionNotificationUtil.HOUR_24:
             case RetentionNotificationUtil.DAY_6:
-<<<<<<< HEAD
-            /*case RetentionNotificationUtil.BRAVE_STATS_ADS_TRACKERS:
-            case RetentionNotificationUtil.BRAVE_STATS_DATA:
-            case RetentionNotificationUtil.BRAVE_STATS_TIME:*/
-=======
                 /*case RetentionNotificationUtil.BRAVE_STATS_ADS_TRACKERS:
                 case RetentionNotificationUtil.BRAVE_STATS_DATA:
                 case RetentionNotificationUtil.BRAVE_STATS_TIME:*/
->>>>>>> ba653a4f
                 createNotification(context, intent);
                 break;
             case RetentionNotificationUtil.DEFAULT_BROWSER_1:
