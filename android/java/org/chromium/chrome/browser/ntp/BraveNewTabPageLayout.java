--- conflicted
+++ resolved
@@ -602,18 +602,6 @@
             }
             InitBraveNewsController();
             initNews();
-<<<<<<< HEAD
-            Tab tab1 = BraveActivity.getBraveActivity().getActivityTab();
-            int prevScroll = -200;
-            int cardsCount = -200;
-            if (tab1 != null) {
-                prevScroll = SharedPreferencesManager.getInstance().readInt(
-                        Integer.toString(tab1.getId()));
-                cardsCount = SharedPreferencesManager.getInstance().readInt(
-                        "mViewedNewsCardsCount_" + tab1.getId());
-            }
-=======
->>>>>>> efe11c1b
 
             if (BraveActivity.getBraveActivity() != null && mIsNewsOn) {
                 Tab tab = BraveActivity.getBraveActivity().getActivityTab();
@@ -686,18 +674,6 @@
                 }
             }
 
-<<<<<<< HEAD
-            Tab tab = BraveActivity.getBraveActivity().getActivityTab();
-            int prevScroll = -2;
-            int cardsCount = -2;
-            if (tab != null) {
-                prevScroll = SharedPreferencesManager.getInstance().readInt(
-                        Integer.toString(tab.getId()));
-                cardsCount = SharedPreferencesManager.getInstance().readInt(
-                        "mViewedNewsCardsCount_" + tab.getId());
-            }
-=======
->>>>>>> efe11c1b
             if (mSettingsBar != null) {
                 mSettingsBar.setVisibility(View.INVISIBLE);
                 mSettingsBar.setAlpha(0f);
