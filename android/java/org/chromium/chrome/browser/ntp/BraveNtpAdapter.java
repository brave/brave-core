--- conflicted
+++ resolved
@@ -120,15 +120,9 @@
         mIsNewsLoading = isNewsLoading;
         mRecyclerViewHeight = recyclerViewHeight;
         mIsTopSitesEnabled = isTopSitesEnabled;
-<<<<<<< HEAD
-        mIsBraveStatsEnabled = isBraveStatsEnabled;
-        mIsDisplayNewsFeed = isDisplayNewsFeed;
-        mIsDisplayNewsOptin = isDisplayNewsOptin;
-=======
         mIsBraveStatsEnabled = false;
         mIsDisplayNews = false;
         mIsDisplayNewsOptin = false;
->>>>>>> e43f0b49
     }
 
     @Override
