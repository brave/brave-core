--- conflicted
+++ resolved
@@ -217,10 +217,7 @@
                     }
                 }
             });
-<<<<<<< HEAD
-=======
-
->>>>>>> 29b48b35
+
             boolean isP3aEnabled = true;
 
             try {
