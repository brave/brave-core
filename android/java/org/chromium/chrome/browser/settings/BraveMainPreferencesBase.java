--- conflicted
+++ resolved
@@ -282,21 +282,12 @@
         //     removePreferenceIfPresent(PREF_BRAVE_PLAYLIST);
         // }
 
-<<<<<<< HEAD
-        if (getActivity() != null && !getActivity().isFinishing()
-                && BraveVpnUtils.isVpnFeatureSupported(getActivity())) {
-            findPreference(PREF_BRAVE_VPN).setOrder(++firstSectionOrder);
-        } else {
-            removePreferenceIfPresent(PREF_BRAVE_VPN);
-        }
-=======
-        // if (BraveVpnUtils.isBraveVpnFeatureEnable()
-        //         && InAppPurchaseWrapper.getInstance().isSubscriptionSupported()) {
+        // if (getActivity() != null && !getActivity().isFinishing()
+        //         && BraveVpnUtils.isVpnFeatureSupported(getActivity())) {
         //     findPreference(PREF_BRAVE_VPN).setOrder(++firstSectionOrder);
         // } else {
         //     removePreferenceIfPresent(PREF_BRAVE_VPN);
         // }
->>>>>>> 32683e7b
 
         if (BraveLeoPrefUtils.isLeoEnabled()) {
             findPreference(PREF_BRAVE_LEO).setOrder(++firstSectionOrder);
