/**
 * Copyright (c) 2020 The Brave Authors. All rights reserved.
 * This Source Code Form is subject to the terms of the Mozilla Public
 * License, v. 2.0. If a copy of the MPL was not distributed with this file,
 * You can obtain one at http://mozilla.org/MPL/2.0/.
 */

package org.chromium.chrome.browser.onboarding.v2;

import static org.chromium.ui.base.ViewUtils.dpToPx;

<<<<<<< HEAD
import android.animation.AnimatorSet;
import android.animation.ObjectAnimator;
import android.animation.ValueAnimator;
import android.app.Activity;
=======
import android.app.Activity;
import android.animation.AnimatorSet;
import android.animation.ObjectAnimator;
import android.animation.ValueAnimator;
>>>>>>> 6934aab7
import android.content.Context;
import android.content.res.TypedArray;
import android.graphics.Bitmap;
import android.graphics.BlurMaskFilter;
import android.graphics.Canvas;
import android.graphics.Color;
import android.graphics.Paint;
import android.graphics.PorterDuff;
import android.graphics.PorterDuffXfermode;
import android.graphics.Rect;
import android.graphics.RectF;
import android.util.AttributeSet;
<<<<<<< HEAD
import android.view.Window;
=======
>>>>>>> 6934aab7
import android.view.animation.AccelerateDecelerateInterpolator;
import android.widget.FrameLayout;
import android.graphics.Rect;
import android.view.Window;

import androidx.annotation.Keep;
import androidx.core.content.ContextCompat;

import androidx.annotation.Keep;
import androidx.core.content.ContextCompat;

import org.chromium.base.Log;
import org.chromium.chrome.R;
import org.chromium.ui.base.DeviceFormFactor;
import org.chromium.base.Log;

public class HighlightView extends FrameLayout {

    private static final int ALPHA_60_PERCENT = 153;
    private static final int DEFAULT_ANIMATION_DURATION = 1000;

    private Paint eraserPaint;
    private Paint basicPaint;

    private HighlightItem item;
    private int itemWidth;
    private int itemHeight;

    private boolean shouldShowHighlight;
    private boolean isAnimating;
    private AnimatorSet animatorSet;

    private Context context;

    private float mInnerRadius;
    private float mOuterRadius;
    private int mColor = -1;
    private int mStatusBarHeight = 0;

    public HighlightView(Context context, AttributeSet attrs) {
        super(context, attrs);
        this.context = context;
        PorterDuffXfermode xfermode = new PorterDuffXfermode(PorterDuff.Mode.MULTIPLY);
        basicPaint = new Paint();
        eraserPaint = new Paint();
        if (mColor == -1) {
            mColor = ContextCompat.getColor(context, android.R.color.white);
        }

<<<<<<< HEAD
        if (context instanceof Activity) {
=======
        if(context instanceof Activity) {
>>>>>>> 6934aab7
            Rect rectangle = new Rect();
            Window window = ((Activity) context).getWindow();
            window.getDecorView().getWindowVisibleDisplayFrame(rectangle);
            mStatusBarHeight = rectangle.top;
<<<<<<< HEAD
            Log.e("tapan", "statusBarHeight:" + mStatusBarHeight);
=======
            Log.e("tapan","statusBarHeight:"+mStatusBarHeight);
>>>>>>> 6934aab7
        }
        eraserPaint.setColor(mColor);
        eraserPaint.setAlpha(0);
        eraserPaint.setXfermode(xfermode);
        eraserPaint.setAntiAlias(true);
    }

    public void setColor(int color) {
        mColor = color;
        invalidate();
    }

    public void setHighlightItem(HighlightItem item) {
        this.item = item;
        itemWidth = item.getScreenRight() - item.getScreenLeft();
        itemHeight = item.getScreenBottom() - item.getScreenTop();

        float radius = itemWidth > itemHeight ? ((float) itemWidth / 2) : ((float) itemHeight / 2);
        setInnerRadius(radius);
        setOuterRadius(radius);
        invalidate();
    }

    public void setShouldShowHighlight(boolean shouldShowHighlight) {
        this.shouldShowHighlight = shouldShowHighlight;
    }

    public void initializeAnimators() {
        animatorSet = new AnimatorSet();

        ObjectAnimator scaleXAnimator = ObjectAnimator.ofFloat(
                this, "innerRadius", mInnerRadius * 0.7f, mInnerRadius * 1.1f);
        scaleXAnimator.setRepeatCount(ValueAnimator.INFINITE);

        ObjectAnimator scaleBigAnimator = ObjectAnimator.ofFloat(this, "outerRadius",
                mOuterRadius * 0.9f, mOuterRadius * 1.2f); // 1.2f, mOuterRadius * 1.4f);

        scaleBigAnimator.setRepeatCount(ValueAnimator.INFINITE);

        animatorSet.setDuration(DEFAULT_ANIMATION_DURATION);
        animatorSet.setInterpolator(new AccelerateDecelerateInterpolator());
        animatorSet.playTogether(scaleXAnimator, scaleBigAnimator);
    }

    public void startAnimation() {
        if (isAnimating) {
            // already animating
            return;
        }
        animatorSet.start();
        isAnimating = true;
    }

    public void stopAnimation() {
        if (!isAnimating) {
            // already not animating
            return;
        }
        animatorSet.end();
        isAnimating = false;
    }

    @Keep
    public void setInnerRadius(float radius) {
        mInnerRadius = radius;
        invalidate();
    }

    @Keep
    public void setOuterRadius(float radius) {
        mOuterRadius = radius;
        invalidate();
    }

    @Override
    protected void dispatchDraw(Canvas canvas) {
        int[] location = new int[2];
        getLocationOnScreen(location);
        Bitmap overlay = Bitmap.createBitmap(getMeasuredWidth(), getMeasuredHeight(),
                Bitmap.Config.ARGB_8888);
        Canvas overlayCanvas = new Canvas(overlay);
        overlayCanvas.drawColor(0xcc1E2029);

        if (item == null) {
            return;
        }

        Paint innerBorderPaint = new Paint();
        innerBorderPaint.setStyle(Paint.Style.STROKE);
        innerBorderPaint.setStrokeWidth(2); // set stroke width
        innerBorderPaint.setColor(mColor); // set stroke color
        innerBorderPaint.setAntiAlias(true);

        Paint outterBorderPaint = new Paint();
        outterBorderPaint.setStyle(Paint.Style.STROKE);
        outterBorderPaint.setStrokeWidth(3); // set stroke width
        outterBorderPaint.setColor(mColor); // set stroke color
        outterBorderPaint.setAntiAlias(true);

        if (shouldShowHighlight) {
            int cx = item.getScreenLeft() + itemWidth / 2 - location[0];
            int cy = item.getScreenTop() + itemHeight / 2 - location[1];

            eraserPaint.setAlpha(0);
            float innerRadiusScaleMultiplier = 0.7f;
            overlayCanvas.drawCircle(
                    cx, cy, mInnerRadius * innerRadiusScaleMultiplier, eraserPaint);
            overlayCanvas.drawCircle(
                    cx, cy, mInnerRadius * innerRadiusScaleMultiplier, innerBorderPaint);

            eraserPaint.setAlpha(255);
            float outerRadiusScaleMultiplier = 1.2f;
            overlayCanvas.drawCircle(
                    cx, cy, mOuterRadius * outerRadiusScaleMultiplier, eraserPaint);
            overlayCanvas.drawCircle(
                    cx, cy, mOuterRadius * outerRadiusScaleMultiplier, outterBorderPaint);

        } else {
            boolean isTablet = DeviceFormFactor.isNonMultiDisplayContextOnTablet(context);
            eraserPaint.setAlpha(0);
            outterBorderPaint.setStrokeWidth(6);
            RectF innerRect = new RectF(item.getScreenLeft() + 10,
                    (item.getScreenTop() - mStatusBarHeight) + 10, item.getScreenRight() - 10,
                    item.getScreenBottom() - (isTablet ? 45 : 10) - mStatusBarHeight);
            overlayCanvas.drawRoundRect(innerRect, 12, 12, eraserPaint);

            /*Paint shadowPaint = new Paint(Paint.ANTI_ALIAS_FLAG);
            shadowPaint.setStyle(Paint.Style.FILL);
            shadowPaint.setColor(0x982D98);

            shadowPaint.setMaskFilter(
                    new BlurMaskFilter(22, BlurMaskFilter.Blur.NORMAL));*/

<<<<<<< HEAD
            RectF outerRect = new RectF(item.getScreenLeft(),
                    item.getScreenTop() - mStatusBarHeight, item.getScreenRight(),
=======
            RectF outerRect = new RectF(item.getScreenLeft(), item.getScreenTop() - mStatusBarHeight,
                    item.getScreenRight(),
>>>>>>> 6934aab7
                    item.getScreenBottom() - (isTablet ? 35 : 0) - mStatusBarHeight);

            // Draw shadow before drawing object
            //            overlayCanvas.drawRoundRect(outerRect, 22, 22, shadowPaint);
            eraserPaint.setAlpha(ALPHA_60_PERCENT);

            overlayCanvas.drawRoundRect(outerRect, 22, 22, eraserPaint);
            overlayCanvas.drawRoundRect(outerRect, 22, 22, outterBorderPaint);
            // shadowPaint.setMaskFilter(null);
        }
        canvas.drawBitmap(overlay, 0, 0, basicPaint);
        super.dispatchDraw(canvas);
    }
}<|MERGE_RESOLUTION|>--- conflicted
+++ resolved
@@ -9,17 +9,10 @@
 
 import static org.chromium.ui.base.ViewUtils.dpToPx;
 
-<<<<<<< HEAD
 import android.animation.AnimatorSet;
 import android.animation.ObjectAnimator;
 import android.animation.ValueAnimator;
 import android.app.Activity;
-=======
-import android.app.Activity;
-import android.animation.AnimatorSet;
-import android.animation.ObjectAnimator;
-import android.animation.ValueAnimator;
->>>>>>> 6934aab7
 import android.content.Context;
 import android.content.res.TypedArray;
 import android.graphics.Bitmap;
@@ -32,10 +25,6 @@
 import android.graphics.Rect;
 import android.graphics.RectF;
 import android.util.AttributeSet;
-<<<<<<< HEAD
-import android.view.Window;
-=======
->>>>>>> 6934aab7
 import android.view.animation.AccelerateDecelerateInterpolator;
 import android.widget.FrameLayout;
 import android.graphics.Rect;
@@ -85,20 +74,11 @@
             mColor = ContextCompat.getColor(context, android.R.color.white);
         }
 
-<<<<<<< HEAD
         if (context instanceof Activity) {
-=======
-        if(context instanceof Activity) {
->>>>>>> 6934aab7
             Rect rectangle = new Rect();
             Window window = ((Activity) context).getWindow();
             window.getDecorView().getWindowVisibleDisplayFrame(rectangle);
             mStatusBarHeight = rectangle.top;
-<<<<<<< HEAD
-            Log.e("tapan", "statusBarHeight:" + mStatusBarHeight);
-=======
-            Log.e("tapan","statusBarHeight:"+mStatusBarHeight);
->>>>>>> 6934aab7
         }
         eraserPaint.setColor(mColor);
         eraserPaint.setAlpha(0);
@@ -232,13 +212,8 @@
             shadowPaint.setMaskFilter(
                     new BlurMaskFilter(22, BlurMaskFilter.Blur.NORMAL));*/
 
-<<<<<<< HEAD
             RectF outerRect = new RectF(item.getScreenLeft(),
                     item.getScreenTop() - mStatusBarHeight, item.getScreenRight(),
-=======
-            RectF outerRect = new RectF(item.getScreenLeft(), item.getScreenTop() - mStatusBarHeight,
-                    item.getScreenRight(),
->>>>>>> 6934aab7
                     item.getScreenBottom() - (isTablet ? 35 : 0) - mStatusBarHeight);
 
             // Draw shadow before drawing object
