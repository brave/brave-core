--- conflicted
+++ resolved
@@ -64,10 +64,7 @@
         });
 
         chartES = findViewById(R.id.line_chart);
-<<<<<<< HEAD
         chartES.setColors(new int[] {getResources().getColor(R.color.wallet_asset_graph_color)});
-=======
-        chartES.setColors(new int[] {0xFF12A378});
         chartES.setOnTouchListener(new View.OnTouchListener() {
             @Override
             public boolean onTouch(View v, MotionEvent event) {
@@ -86,7 +83,6 @@
                 return true;
             }
         });
->>>>>>> 8edc9612
 
         onInitialLayoutInflationComplete();
     }
