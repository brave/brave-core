/* Copyright (c) 2021 The Brave Authors. All rights reserved.
 * This Source Code Form is subject to the terms of the Mozilla Public
 * License, v. 2.0. If a copy of the MPL was not distributed with this file,
 * You can obtain one at https://mozilla.org/MPL/2.0/. */

package org.chromium.chrome.browser.crypto_wallet.fragments;

import android.annotation.SuppressLint;
import android.app.Activity;
import android.content.Intent;
import android.os.Build;
import android.os.Bundle;
import android.view.LayoutInflater;
import android.view.MotionEvent;
import android.view.View;
import android.view.ViewGroup;
import android.widget.Button;
import android.widget.ProgressBar;
import android.widget.RadioButton;
import android.widget.RadioGroup;
import android.widget.TextView;
import android.widget.Toast;

import androidx.annotation.NonNull;
import androidx.annotation.Nullable;
import androidx.fragment.app.Fragment;
import androidx.fragment.app.FragmentActivity;
import androidx.recyclerview.widget.DividerItemDecoration;
import androidx.recyclerview.widget.LinearLayoutManager;
import androidx.recyclerview.widget.RecyclerView;

import com.google.android.material.dialog.MaterialAlertDialogBuilder;

import org.chromium.base.Log;
import org.chromium.base.task.PostTask;
import org.chromium.base.task.TaskTraits;
import org.chromium.brave_wallet.mojom.AssetPriceTimeframe;
import org.chromium.brave_wallet.mojom.BlockchainToken;
import org.chromium.brave_wallet.mojom.NetworkInfo;
import org.chromium.brave_wallet.mojom.TransactionInfo;
import org.chromium.brave_wallet.mojom.TransactionStatus;
import org.chromium.chrome.R;
import org.chromium.chrome.browser.app.BraveActivity;
import org.chromium.chrome.browser.app.domain.NetworkModel;
import org.chromium.chrome.browser.app.domain.NetworkSelectorModel;
import org.chromium.chrome.browser.app.domain.PortfolioModel;
import org.chromium.chrome.browser.app.domain.WalletModel;
import org.chromium.chrome.browser.app.helpers.Api33AndPlusBackPressHelper;
import org.chromium.chrome.browser.crypto_wallet.BlockchainRegistryFactory;
import org.chromium.chrome.browser.crypto_wallet.activities.BraveWalletActivity;
import org.chromium.chrome.browser.crypto_wallet.activities.BraveWalletBaseActivity;
import org.chromium.chrome.browser.crypto_wallet.activities.NetworkSelectorActivity;
import org.chromium.chrome.browser.crypto_wallet.adapters.WalletCoinAdapter;
import org.chromium.chrome.browser.crypto_wallet.listeners.OnWalletListItemClick;
import org.chromium.chrome.browser.crypto_wallet.observers.ApprovedTxObserver;
import org.chromium.chrome.browser.crypto_wallet.util.AndroidUtils;
import org.chromium.chrome.browser.crypto_wallet.util.PortfolioHelper;
import org.chromium.chrome.browser.crypto_wallet.util.SmoothLineChartEquallySpaced;
import org.chromium.chrome.browser.crypto_wallet.util.TokenUtils;
import org.chromium.chrome.browser.crypto_wallet.util.Utils;
import org.chromium.chrome.browser.util.LiveDataUtil;

import java.util.HashMap;
import java.util.List;
import java.util.Locale;

public class PortfolioFragment
        extends Fragment implements OnWalletListItemClick, ApprovedTxObserver {
    private static final String TAG = "PortfolioFragment";
    private TextView mBalance;
    private Button mBtnChangeNetwork;
    private HashMap<String, TransactionInfo[]> mPendingTxInfos;

    private String mFiatSumString;

    private int mPreviousCheckedRadioId;
    private int mCurrentTimeframeType;
    private WalletModel mWalletModel;
    private List<TransactionInfo> mPendingTxs;
    private TransactionInfo mCurrentPendingTx;

    PortfolioHelper mPortfolioHelper;
    private RecyclerView mRvCoins;
    private WalletCoinAdapter mWalletCoinAdapter;
    private NetworkInfo mNetworkInfo;

    private SmoothLineChartEquallySpaced mChartES;
    private PortfolioModel mPortfolioModel;
    private ProgressBar mPbAssetDiscovery;
    private List<NetworkInfo> mAllNetworkInfos;
    private NetworkSelectorModel mNetworkSelectionModel;

    public static PortfolioFragment newInstance() {
        return new PortfolioFragment();
    }

    @Override
    public void onCreate(@Nullable Bundle savedInstanceState) {
        super.onCreate(savedInstanceState);
        setHasOptionsMenu(true);
        if (Build.VERSION.SDK_INT >= Build.VERSION_CODES.TIRAMISU) {
            Api33AndPlusBackPressHelper.create(
                    this, (FragmentActivity) requireActivity(), () -> requireActivity().finish());
        }
        try {
            BraveActivity activity = BraveActivity.getBraveActivity();
            mWalletModel = activity.getWalletModel();
            mPortfolioModel = mWalletModel.getCryptoModel().getPortfolioModel();
            mWalletModel.getCryptoModel().getPortfolioModel().discoverAssetsOnAllSupportedChains();
        } catch (BraveActivity.BraveActivityNotFoundException e) {
            Log.e(TAG, "onCreate " + e);
        }
    }

    @Nullable
    @Override
    public View onCreateView(@NonNull LayoutInflater inflater, @Nullable ViewGroup container,
            @Nullable Bundle savedInstanceState) {
        View view = inflater.inflate(R.layout.fragment_portfolio, container, false);
        mRvCoins = view.findViewById(R.id.rvCoins);
        mChartES = view.findViewById(R.id.line_chart);
        mPbAssetDiscovery = view.findViewById(R.id.frag_port_pb_asset_discovery);
        mRvCoins.addItemDecoration(
                new DividerItemDecoration(requireContext(), DividerItemDecoration.VERTICAL));

        mChartES.setOnTouchListener(new View.OnTouchListener() {
            @Override
            @SuppressLint("ClickableViewAccessibility")
            public boolean onTouch(View v, MotionEvent event) {
                v.getParent().requestDisallowInterceptTouchEvent(true);
                if (mChartES == null) {
                    return true;
                }
                if (event.getAction() == MotionEvent.ACTION_MOVE
                        || event.getAction() == MotionEvent.ACTION_DOWN) {
                    mChartES.drawLine(event.getRawX(), mBalance);
                } else if (event.getAction() == MotionEvent.ACTION_UP
                        || event.getAction() == MotionEvent.ACTION_CANCEL) {
                    mBalance.setText(mFiatSumString);
                    mBalance.invalidate();
                    mChartES.drawLine(-1, null);
                }

                return true;
            }
        });

        mBtnChangeNetwork = view.findViewById(R.id.fragment_portfolio_btn_change_networks);
        mBtnChangeNetwork.setOnClickListener(v -> { openNetworkSelection(); });
        mBtnChangeNetwork.setOnLongClickListener(v -> {
            NetworkInfo networkInfo = null;
            if (mWalletModel != null) {
                networkInfo = mNetworkInfo;
            }
            if (networkInfo != null) {
                Toast.makeText(requireContext(), networkInfo.chainName, Toast.LENGTH_SHORT).show();
            }
            return true;
        });

        mBalance = view.findViewById(R.id.balance);
        mBalance.setOnClickListener(new View.OnClickListener() {
            @Override
            public void onClick(View v) {
                updatePortfolioGetPendingTx();
            }
        });
        if (mWalletModel != null) setUpObservers();
        return view;
    }

    private void setUpObservers() {
        getNetworkModel().mCryptoNetworks.observe(getViewLifecycleOwner(),
                allNetworkInfos -> { mAllNetworkInfos = allNetworkInfos; });
        mNetworkSelectionModel = getNetworkModel().openNetworkSelectorModel(PortfolioFragment.TAG,
                NetworkSelectorModel.Mode.LOCAL_NETWORK_FILTER, getLifecycle());
        // Show pending transactions fab to process pending txs
        mNetworkSelectionModel.getSelectedNetwork().observe(
                getViewLifecycleOwner(), localNetworkInfo -> {
                    if (localNetworkInfo == null) return;
                    if (mNetworkInfo != null
                            && !mNetworkInfo.chainId.equals(localNetworkInfo.chainId)) {
                        // Clean up list to avoid user clicking on an asset of the previously
                        // selected network after the network has been changed
                        clearAssets();
                    }
                    mNetworkInfo = localNetworkInfo;
                    mBtnChangeNetwork.setText(
                            Utils.getShortNameOfNetwork(localNetworkInfo.chainName));
                    updatePortfolioGetPendingTx();
                });
        // Show pending transactions fab to process pending txs
        mWalletModel.getCryptoModel().getPendingTransactions().observe(
                getViewLifecycleOwner(), transactionInfos -> {
                    mPendingTxs = transactionInfos;
                    if (mCurrentPendingTx == null && mPendingTxs.size() > 0) {
                        mCurrentPendingTx = mPendingTxs.get(0);
                    }
                    updatePendingTxNotification();
                });
        mWalletModel.getCryptoModel().getPortfolioModel().mIsDiscoveringUserAssets.observe(
                getViewLifecycleOwner(), isDiscoveringUserAssets -> {
                    if (isDiscoveringUserAssets) {
                        AndroidUtils.show(mPbAssetDiscovery);
                    } else {
                        AndroidUtils.gone(mPbAssetDiscovery);
                        updatePortfolioGetPendingTx();
                    }
                });

        getNetworkModel().mNeedToCreateAccountForNetwork.observe(
                getViewLifecycleOwner(), networkInfo -> {
                    if (networkInfo == null) return;

                    MaterialAlertDialogBuilder builder =
                            new MaterialAlertDialogBuilder(
                                    requireContext(), R.style.BraveWalletAlertDialogTheme)
                                    .setMessage(getString(
                                            R.string.brave_wallet_create_account_description,
                                            networkInfo.symbolName))
                                    .setPositiveButton(R.string.brave_action_yes,
                                            (dialog, which) -> {
                                                mWalletModel.createAccountAndSetDefaultNetwork(
                                                        networkInfo);
                                            })
                                    .setNegativeButton(
                                            R.string.brave_action_no, (dialog, which) -> {
                                                getNetworkModel().clearCreateAccountState();
                                                dialog.dismiss();
                                            });
                    builder.show();
                });
    }

    @Override
    public void onViewCreated(@NonNull View view, @Nullable Bundle savedInstanceState) {
        super.onViewCreated(view, savedInstanceState);
        assert getActivity() != null;

        TextView editVisibleAssets = view.findViewById(R.id.edit_visible_assets);
        editVisibleAssets.setOnClickListener(v -> { showEditVisibleDialog(); });

        RadioGroup radioGroup = view.findViewById(R.id.portfolio_duration_radio_group);
        mPreviousCheckedRadioId = radioGroup.getCheckedRadioButtonId();
        mCurrentTimeframeType = Utils.getTimeframeFromRadioButtonId(mPreviousCheckedRadioId);
        radioGroup.setOnCheckedChangeListener((group, checkedId) -> {
            ((RadioButton) view.findViewById(mPreviousCheckedRadioId))
                    .setCompoundDrawablesWithIntrinsicBounds(0, 0, 0, 0);
            RadioButton button = view.findViewById(checkedId);
            mCurrentTimeframeType = Utils.getTimeframeFromRadioButtonId(checkedId);
            mPreviousCheckedRadioId = checkedId;
            updatePortfolioGraph();
        });
    }

    private void setUpCoinList(List<BlockchainToken> userAssets,
            HashMap<String, Double> perTokenCryptoSum, HashMap<String, Double> perTokenFiatSum,
            List<NetworkInfo> networkInfos) {
        String tokensPath = BlockchainRegistryFactory.getInstance().getTokensIconsLocation();

        mWalletCoinAdapter = Utils.setupVisibleAssetList(userAssets, perTokenCryptoSum,
                perTokenFiatSum, tokensPath, getResources(), networkInfos);
        mWalletCoinAdapter.setOnWalletListItemClick(PortfolioFragment.this);
        mRvCoins.setAdapter(mWalletCoinAdapter);
        mRvCoins.setLayoutManager(new LinearLayoutManager(getActivity()));
    }

    private void clearAssets() {
        if (mWalletCoinAdapter != null) {
            mWalletCoinAdapter.clear();
        }
    }

    @Override
    public void onAssetClick(BlockchainToken asset) {
        NetworkInfo selectedNetwork = null;
        if (mWalletModel != null) {
            selectedNetwork = getNetworkModel().getNetwork(asset.chainId);
        }
        if (selectedNetwork == null) {
            return;
        }

        Utils.openAssetDetailsActivity(getActivity(), asset);
    }

    private void openNetworkSelection() {
        Intent intent = NetworkSelectorActivity.createIntent(getContext(),
                NetworkSelectorModel.Mode.LOCAL_NETWORK_FILTER, PortfolioFragment.TAG);
        startActivity(intent);
    }

    private void AdjustTrendControls() {
        TextView trendTimeframe = getView().findViewById(R.id.trend_timeframe);
        TextView trendPercentage = getView().findViewById(R.id.trend_percentage);

        if (mPortfolioHelper.isFiatHistoryEmpty()) {
            trendTimeframe.setVisibility(View.GONE);
            trendPercentage.setVisibility(View.GONE);
        } else {
            trendTimeframe.setText(Utils.getTimeframeString(mCurrentTimeframeType));

            Double currentFiatSum = mPortfolioHelper.getTotalFiatSum();
            Double mostRecentFiatSum = mPortfolioHelper.getMostRecentFiatSum();

            Double percents = ((currentFiatSum - mostRecentFiatSum) / mostRecentFiatSum) * 100;
            trendPercentage.setText(
                    String.format(Locale.getDefault(), "%.2f%%", Math.abs(percents)));
            if (mostRecentFiatSum > currentFiatSum) {
                trendPercentage.setTextColor(
                        getResources().getColor(R.color.wallet_negative_trend_color));
                trendPercentage.setCompoundDrawablesWithIntrinsicBounds(
                        R.drawable.ic_down_icon, 0, 0, 0);
            } else {
                trendPercentage.setTextColor(
                        getResources().getColor(R.color.wallet_positive_trend_color));
                trendPercentage.setCompoundDrawablesWithIntrinsicBounds(
                        R.drawable.ic_up_icon, 0, 0, 0);
            }

            trendTimeframe.setVisibility(View.VISIBLE);
            trendPercentage.setVisibility(View.VISIBLE);
        }
    }

    private void updatePortfolioGraph() {
        AssetPriceTimeframe.validate(mCurrentTimeframeType);

        if (mPortfolioHelper == null) {
            updatePortfolioGetPendingTx();
            return;
        }

        mPortfolioHelper.setFiatHistoryTimeframe(mCurrentTimeframeType);
        mPortfolioHelper.calculateFiatHistory(() -> {
            PostTask.runOrPostTask(TaskTraits.UI_DEFAULT, () -> {
                mChartES.setColors(new int[] {0xFFF73A1C, 0xFFBF14A2, 0xFF6F4CD2});
                mChartES.setData(mPortfolioHelper.getFiatHistory());

                AdjustTrendControls();
            });
        });
    }

    private void updatePortfolioGetPendingTx() {
        if (mWalletModel == null) return;

        final NetworkInfo selectedNetwork = mNetworkInfo;
        if (selectedNetwork == null) {
            return;
        }

        Activity activity = getActivity();
        if (!(activity instanceof BraveWalletActivity)) return;
        mPortfolioModel.fetchAssetsByType(TokenUtils.TokenType.NON_NFTS, selectedNetwork,
                (BraveWalletBaseActivity) activity, (portfolioHelper) -> {
                    if (!AndroidUtils.canUpdateFragmentUi(this)) return;
                    mPortfolioHelper = portfolioHelper;

                    final String fiatSumString = String.format(
                            Locale.getDefault(), "$%,.2f", mPortfolioHelper.getTotalFiatSum());

                    mFiatSumString = fiatSumString;
                    mBalance.setText(mFiatSumString);
                    mBalance.invalidate();

                    LiveDataUtil.observeOnce(
                            getNetworkModel().mCryptoNetworks, networkInfos -> {
                                setUpCoinList(mPortfolioHelper.getUserAssets(),
                                        mPortfolioHelper.getPerTokenCryptoSum(),
                                        mPortfolioHelper.getPerTokenFiatSum(), networkInfos);
                            });
                    updatePortfolioGraph();
                });
    }

    @Override
    public void onTxPending(String accountName, String txId) {
        updatePortfolioGetPendingTx();
    }

    @Override
    public void onTxApprovedRejected(boolean approved, String accountName, String txId) {
        updatePendingTxNotification();
        updateNextPendingTx();
        callAnotherApproveDialog();
    }

    public void callAnotherApproveDialog() {
        if (!hasPendingTx() || mWalletModel == null) {
            return;
        }
        ApproveTxBottomSheetDialogFragment approveTxBottomSheetDialogFragment =
                ApproveTxBottomSheetDialogFragment.newInstance(mCurrentPendingTx,
                        mWalletModel.getCryptoModel()
                                .getPendingTxHelper()
                                .getAccountNameForTransaction(mCurrentPendingTx));
        approveTxBottomSheetDialogFragment.setApprovedTxObserver(this);
        approveTxBottomSheetDialogFragment.show(
                getFragmentManager(), ApproveTxBottomSheetDialogFragment.TAG_FRAGMENT);
    }

    private void showEditVisibleDialog() {
        if (mNetworkInfo == null) {
            return;
        }

        EditVisibleAssetsBottomSheetDialogFragment bottomSheetDialogFragment =
                EditVisibleAssetsBottomSheetDialogFragment.newInstance(
                        WalletCoinAdapter.AdapterType.EDIT_VISIBLE_ASSETS_LIST, false);

        bottomSheetDialogFragment.setSelectedNetwork(mNetworkInfo);
        bottomSheetDialogFragment.setDismissListener(
                new EditVisibleAssetsBottomSheetDialogFragment.DismissListener() {
                    @Override
                    public void onDismiss(boolean isAssetsListChanged) {
                        if (isAssetsListChanged) {
                            updatePortfolioGetPendingTx();
                        }
                    }
                });

        bottomSheetDialogFragment.show(
                getFragmentManager(), EditVisibleAssetsBottomSheetDialogFragment.TAG_FRAGMENT);
    }

    private void updateNextPendingTx() {
        if (mCurrentPendingTx != null) {
            for (TransactionInfo info : mPendingTxs) {
                if (!mCurrentPendingTx.id.equals(info.id)
                        && info.txStatus == TransactionStatus.UNAPPROVED) {
                    mCurrentPendingTx = info;
                    return;
                }
            }
            mCurrentPendingTx = null;
        } else if (mPendingTxs.size() > 0) {
            mCurrentPendingTx = mPendingTxs.get(0);
        }
    }

    private boolean hasPendingTx() {
        return mCurrentPendingTx != null;
    }

    private void updatePendingTxNotification() {
        Activity activity = getActivity();
        if (activity instanceof BraveWalletActivity)
<<<<<<< HEAD
            if (hasPendingTx())
                ((BraveWalletActivity) activity).showPendingTxNotification(true);
            else
                ((BraveWalletActivity) activity).showPendingTxNotification(false);
=======
            ((BraveWalletActivity) activity).showPendingTxNotification(hasPendingTx());
>>>>>>> 2662c689
    }

    private NetworkModel getNetworkModel() {
        return mWalletModel.getCryptoModel().getNetworkModel();
    }
}<|MERGE_RESOLUTION|>--- conflicted
+++ resolved
@@ -446,14 +446,7 @@
     private void updatePendingTxNotification() {
         Activity activity = getActivity();
         if (activity instanceof BraveWalletActivity)
-<<<<<<< HEAD
-            if (hasPendingTx())
-                ((BraveWalletActivity) activity).showPendingTxNotification(true);
-            else
-                ((BraveWalletActivity) activity).showPendingTxNotification(false);
-=======
             ((BraveWalletActivity) activity).showPendingTxNotification(hasPendingTx());
->>>>>>> 2662c689
     }
 
     private NetworkModel getNetworkModel() {
