--- conflicted
+++ resolved
@@ -6,11 +6,6 @@
 package org.chromium.chrome.browser.crypto_wallet.observers;
 
 public interface ApprovedTxObserver {
-<<<<<<< HEAD
-    void onTxApprovedRejected(final boolean approved, final String accountName, final String txId);
+    void onTxApprovedRejected(final boolean approved, final String txId);
     void onTxPending(final String accountName, final String txId);
-=======
-    default public void onTxApprovedRejected(boolean approved, String txId){};
-    default public void onTxPending(String txId){};
->>>>>>> 103c1f3a
 }