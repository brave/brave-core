/* Copyright (c) 2019 The Brave Authors. All rights reserved.
 * This Source Code Form is subject to the terms of the Mozilla Public
 * License, v. 2.0. If a copy of the MPL was not distributed with this file,
 * You can obtain one at http://mozilla.org/MPL/2.0/. */

package org.chromium.chrome.browser.toolbar.top;

import static org.chromium.ui.base.ViewUtils.dpToPx;

import android.animation.Animator;
import android.animation.ObjectAnimator;
import android.app.Dialog;
import android.content.Context;
import android.content.Intent;
import android.content.SharedPreferences;
import android.content.res.Configuration;
import android.content.res.Resources;
import android.graphics.Canvas;
import android.graphics.PorterDuff;
import android.graphics.drawable.Drawable;
import android.text.Spannable;
import android.text.SpannableString;
import android.text.SpannableStringBuilder;
import android.text.Spanned;
import android.text.TextPaint;
import android.text.method.LinkMovementMethod;
import android.text.style.ClickableSpan;
import android.text.style.ForegroundColorSpan;
import android.text.style.ImageSpan;
import android.util.AttributeSet;
import android.util.Pair;
import android.view.Gravity;
import android.view.View;
import android.view.View.OnClickListener;
import android.view.ViewGroup;
import android.view.Window;
import android.widget.Button;
import android.widget.FrameLayout;
import android.widget.ImageButton;
import android.widget.ImageView;
import android.widget.LinearLayout;
import android.widget.PopupWindow;
import android.widget.TextView;

import androidx.annotation.NonNull;
import androidx.appcompat.app.AlertDialog;
import androidx.appcompat.widget.AppCompatImageView;
import androidx.core.content.ContextCompat;
import androidx.core.content.res.ResourcesCompat;

import org.chromium.base.ApiCompatibilityUtils;
import org.chromium.base.BraveReflectionUtil;
import org.chromium.base.ContextUtils;
import org.chromium.base.Log;
import org.chromium.base.MathUtils;
import org.chromium.base.ThreadUtils;
import org.chromium.base.supplier.BooleanSupplier;
import org.chromium.base.supplier.ObservableSupplier;
import org.chromium.base.task.AsyncTask;
import org.chromium.chrome.R;
import org.chromium.chrome.browser.BraveAdsNativeHelper;
import org.chromium.chrome.browser.BraveFeatureList;
import org.chromium.chrome.browser.BraveRelaunchUtils;
import org.chromium.chrome.browser.BraveRewardsHelper;
import org.chromium.chrome.browser.BraveRewardsNativeWorker;
import org.chromium.chrome.browser.BraveRewardsObserver;
import org.chromium.chrome.browser.BraveRewardsPanelPopup;
import org.chromium.chrome.browser.app.BraveActivity;
import org.chromium.chrome.browser.brave_stats.BraveStatsUtil;
import org.chromium.chrome.browser.crypto_wallet.controller.DAppsWalletController;
import org.chromium.chrome.browser.crypto_wallet.util.Utils;
import org.chromium.chrome.browser.custom_layout.popup_window_tooltip.PopupWindowTooltip;
import org.chromium.chrome.browser.custom_layout.popup_window_tooltip.PopupWindowTooltipUtils;
import org.chromium.chrome.browser.customtabs.CustomTabActivity;
import org.chromium.chrome.browser.customtabs.features.toolbar.CustomTabToolbar;
import org.chromium.chrome.browser.dialogs.BraveAdsSignupDialog;
import org.chromium.chrome.browser.flags.ChromeFeatureList;
import org.chromium.chrome.browser.lifecycle.ConfigurationChangedObserver;
import org.chromium.chrome.browser.local_database.BraveStatsTable;
import org.chromium.chrome.browser.local_database.DatabaseHelper;
import org.chromium.chrome.browser.local_database.SavedBandwidthTable;
import org.chromium.chrome.browser.notifications.retention.RetentionNotificationUtil;
import org.chromium.chrome.browser.ntp.NewTabPage;
import org.chromium.chrome.browser.omnibox.LocationBarCoordinator;
import org.chromium.chrome.browser.onboarding.BraveTalkOptInPopup;
import org.chromium.chrome.browser.onboarding.BraveTalkOptInPopupListener;
import org.chromium.chrome.browser.onboarding.OnboardingPrefManager;
import org.chromium.chrome.browser.onboarding.SearchActivity;
import org.chromium.chrome.browser.onboarding.v2.HighlightItem;
import org.chromium.chrome.browser.onboarding.v2.HighlightView;
import org.chromium.chrome.browser.preferences.BravePref;
import org.chromium.chrome.browser.preferences.BravePrefServiceBridge;
import org.chromium.chrome.browser.preferences.website.BraveShieldsContentSettings;
import org.chromium.chrome.browser.preferences.website.BraveShieldsContentSettingsObserver;
import org.chromium.chrome.browser.profiles.Profile;
import org.chromium.chrome.browser.rewards.BraveRewardsPanel;
import org.chromium.chrome.browser.settings.AppearancePreferences;
import org.chromium.chrome.browser.settings.BraveSearchEngineUtils;
import org.chromium.chrome.browser.shields.BraveShieldsHandler;
import org.chromium.chrome.browser.shields.BraveShieldsMenuObserver;
import org.chromium.chrome.browser.shields.BraveShieldsUtils;
import org.chromium.chrome.browser.tab.Tab;
import org.chromium.chrome.browser.tab.TabImpl;
import org.chromium.chrome.browser.tab.TabSelectionType;
import org.chromium.chrome.browser.tabmodel.TabModelSelector;
import org.chromium.chrome.browser.tabmodel.TabModelSelectorTabModelObserver;
import org.chromium.chrome.browser.tabmodel.TabModelSelectorTabObserver;
import org.chromium.chrome.browser.theme.ThemeUtils;
import org.chromium.chrome.browser.toolbar.HomeButton;
import org.chromium.chrome.browser.toolbar.ToolbarColors;
import org.chromium.chrome.browser.toolbar.ToolbarDataProvider;
import org.chromium.chrome.browser.toolbar.ToolbarTabController;
import org.chromium.chrome.browser.toolbar.bottom.BottomToolbarVariationManager;
import org.chromium.chrome.browser.toolbar.menu_button.BraveMenuButtonCoordinator;
import org.chromium.chrome.browser.toolbar.menu_button.MenuButtonCoordinator;
import org.chromium.chrome.browser.toolbar.top.NavigationPopup.HistoryDelegate;
import org.chromium.chrome.browser.toolbar.top.ToolbarLayout;
import org.chromium.chrome.browser.toolbar.top.ToolbarTablet.OfflineDownloader;
import org.chromium.chrome.browser.util.PackageUtils;
import org.chromium.components.browser_ui.styles.ChromeColors;
import org.chromium.components.embedder_support.util.UrlConstants;
import org.chromium.components.embedder_support.util.UrlUtilities;
import org.chromium.components.url_formatter.UrlFormatter;
import org.chromium.components.user_prefs.UserPrefs;
import org.chromium.content_public.browser.NavigationHandle;
import org.chromium.ui.UiUtils;
import org.chromium.ui.interpolators.BakedBezierInterpolator;
import org.chromium.ui.widget.Toast;
import org.chromium.url.GURL;

import java.net.URL;
import java.util.ArrayList;
import java.util.Arrays;
import java.util.Calendar;
import java.util.Collections;
import java.util.Date;
import java.util.EnumSet;
import java.util.HashSet;
import java.util.List;
import java.util.Locale;
import java.util.Set;

public abstract class BraveToolbarLayoutImpl extends ToolbarLayout
        implements BraveToolbarLayout, OnClickListener, View.OnLongClickListener,
                   BraveRewardsObserver, BraveRewardsNativeWorker.PublisherObserver {
    private static final String JAPAN_COUNTRY_CODE = "JP";
    private static final List<String> mBraveSearchEngineDefaultRegions =
            Arrays.asList("CA", "DE", "FR", "GB", "US");
    private static final long MB_10 = 10000000;
    private static final long MINUTES_10 = 10 * 60 * 1000;
    private static final int URL_FOCUS_TOOLBAR_BUTTONS_TRANSLATION_X_DP = 10;

    private DatabaseHelper mDatabaseHelper = DatabaseHelper.getInstance();

    private ImageButton mBraveWalletButton;
    private ImageButton mBraveShieldsButton;
    private ImageButton mBraveRewardsButton;
    private HomeButton mHomeButton;
    private FrameLayout mWalletLayout;
    private FrameLayout mShieldsLayout;
    private FrameLayout mRewardsLayout;
    private BraveShieldsHandler mBraveShieldsHandler;
    private TabModelSelectorTabObserver mTabModelSelectorTabObserver;
    private TabModelSelectorTabModelObserver mTabModelSelectorTabModelObserver;
    private BraveRewardsNativeWorker mBraveRewardsNativeWorker;
    private BraveRewardsPanel mRewardsPopup;
    private DAppsWalletController mDAppsWalletController;
    private BraveTalkOptInPopup mBraveTalkOptInPopup;
    private BraveShieldsContentSettings mBraveShieldsContentSettings;
    private BraveShieldsContentSettingsObserver mBraveShieldsContentSettingsObserver;
    private TextView mBraveRewardsNotificationsCount;
    private ImageView mBraveRewardsOnboardingIcon;
    private boolean mShieldsLayoutIsColorBackground;
    private int mCurrentToolbarColor;

    private boolean mIsPublisherVerified;
    private boolean mIsNotificationPosted;
    private boolean mIsInitialNotificationPosted; // initial red circle notification

    private PopupWindowTooltip mShieldsPopupWindowTooltip;

    private boolean mIsBottomToolbarVisible;

    private final Set<Integer> mTabsWithWalletIcon =
            Collections.synchronizedSet(new HashSet<Integer>());

    private enum BIGTECH_COMPANY { Google, Facebook, Amazon }

    public BraveToolbarLayoutImpl(Context context, AttributeSet attrs) {
        super(context, attrs);
    }

    @Override
    void destroy() {
        if (mBraveShieldsContentSettings != null) {
            mBraveShieldsContentSettings.removeObserver(mBraveShieldsContentSettingsObserver);
        }
        super.destroy();

        if (mBraveRewardsNativeWorker != null) {
            mBraveRewardsNativeWorker.RemoveObserver(this);
            mBraveRewardsNativeWorker.RemovePublisherObserver(this);
        }
    }

    @Override
    protected void onFinishInflate() {
        super.onFinishInflate();

        if (BraveReflectionUtil.EqualTypes(this.getClass(), ToolbarTablet.class)) {
            ImageButton forwardButton = findViewById(R.id.forward_button);
            if (forwardButton != null) {
                final Drawable forwardButtonDrawable = UiUtils.getTintedDrawable(getContext(),
                        R.drawable.btn_right_tablet, R.color.default_icon_color_tint_list);
                forwardButton.setImageDrawable(forwardButtonDrawable);
            }
        }

        mWalletLayout = (FrameLayout) findViewById(R.id.brave_wallet_button_layout);
        mShieldsLayout = (FrameLayout) findViewById(R.id.brave_shields_button_layout);
        mRewardsLayout = (FrameLayout) findViewById(R.id.brave_rewards_button_layout);
        mBraveRewardsNotificationsCount = (TextView) findViewById(R.id.br_notifications_count);
        mBraveRewardsOnboardingIcon = findViewById(R.id.br_rewards_onboarding_icon);
        mBraveWalletButton = (ImageButton) findViewById(R.id.brave_wallet_button);
        mBraveShieldsButton = (ImageButton) findViewById(R.id.brave_shields_button);
        mBraveRewardsButton = (ImageButton) findViewById(R.id.brave_rewards_button);
        mHomeButton = (HomeButton) findViewById(R.id.home_button);

        if (mHomeButton != null) {
            mHomeButton.setOnLongClickListener(this);
        }

        if (mBraveShieldsButton != null) {
            mBraveShieldsButton.setClickable(true);
            mBraveShieldsButton.setOnClickListener(this);
            mBraveShieldsButton.setOnLongClickListener(this);
        }

        if (mBraveRewardsButton != null) {
            mBraveRewardsButton.setClickable(true);
            mBraveRewardsButton.setOnClickListener(this);
            mBraveRewardsButton.setOnLongClickListener(this);
        }

        if (mBraveWalletButton != null) {
            mBraveWalletButton.setClickable(true);
            mBraveWalletButton.setOnClickListener(this);
            mBraveWalletButton.setOnLongClickListener(this);
        }

        mBraveShieldsHandler = new BraveShieldsHandler(getContext());
        mBraveShieldsHandler.addObserver(new BraveShieldsMenuObserver() {
            @Override
            public void onMenuTopShieldsChanged(boolean isOn, boolean isTopShield) {
                Tab currentTab = getToolbarDataProvider().getTab();
                if (currentTab == null) {
                    return;
                }
                if (isTopShield) {
                    updateBraveShieldsButtonState(currentTab);
                }
                if (currentTab.isLoading()) {
                    currentTab.stopLoading();
                }
                currentTab.reloadIgnoringCache();
                if (null != mBraveShieldsHandler) {
                    // Clean the Bravery Panel
                    mBraveShieldsHandler.updateValues(0, 0, 0, 0);
                }
            }
        });
        mBraveShieldsContentSettingsObserver = new BraveShieldsContentSettingsObserver() {
            @Override
            public void blockEvent(int tabId, String block_type, String subresource) {
                mBraveShieldsHandler.addStat(tabId, block_type, subresource);
                Tab currentTab = getToolbarDataProvider().getTab();
                if (currentTab == null || currentTab.getId() != tabId) {
                    return;
                }
                mBraveShieldsHandler.updateValues(tabId);
                if (!isIncognito() && OnboardingPrefManager.getInstance().isBraveStatsEnabled()
                        && (block_type.equals(BraveShieldsContentSettings.RESOURCE_IDENTIFIER_ADS)
                                || block_type.equals(BraveShieldsContentSettings
                                                             .RESOURCE_IDENTIFIER_TRACKERS))) {
                    addStatsToDb(block_type, subresource, currentTab.getUrl().getSpec());
                }
            }

            @Override
            public void savedBandwidth(long savings) {
                if (!isIncognito() && OnboardingPrefManager.getInstance().isBraveStatsEnabled()) {
                    addSavedBandwidthToDb(savings);
                }
            }
        };
        // Initially show shields off image. Shields button state will be updated when tab is
        // shown and loading state is changed.
        updateBraveShieldsButtonState(null);
        if (BraveReflectionUtil.EqualTypes(this.getClass(), ToolbarPhone.class)) {
            if (getMenuButtonCoordinator() != null && isMenuButtonOnBottom()) {
                getMenuButtonCoordinator().setVisibility(false);
            }
        }

        if (BraveReflectionUtil.EqualTypes(this.getClass(), CustomTabToolbar.class)) {
            LinearLayout customActionButtons = findViewById(R.id.action_buttons);
            assert customActionButtons != null : "Something has changed in the upstream!";
            if (customActionButtons != null && mBraveShieldsButton != null) {
                ViewGroup.MarginLayoutParams braveShieldsButtonLayout =
                        (ViewGroup.MarginLayoutParams) mBraveShieldsButton.getLayoutParams();
                ViewGroup.MarginLayoutParams actionButtonsLayout =
                        (ViewGroup.MarginLayoutParams) customActionButtons.getLayoutParams();
                actionButtonsLayout.setMarginEnd(actionButtonsLayout.getMarginEnd()
                        + braveShieldsButtonLayout.getMarginEnd());
                customActionButtons.setLayoutParams(actionButtonsLayout);
            }
        }
    }

    @Override
    protected void onNativeLibraryReady() {
        super.onNativeLibraryReady();
        mBraveShieldsContentSettings = BraveShieldsContentSettings.getInstance();
        mBraveShieldsContentSettings.addObserver(mBraveShieldsContentSettingsObserver);

        SharedPreferences sharedPreferences = ContextUtils.getAppSharedPreferences();
        if (ChromeFeatureList.isEnabled(BraveFeatureList.BRAVE_REWARDS)
                && !BravePrefServiceBridge.getInstance().getSafetynetCheckFailed()
                && sharedPreferences.getBoolean(
                        AppearancePreferences.PREF_SHOW_BRAVE_REWARDS_ICON, true)
                && mRewardsLayout != null) {
            mRewardsLayout.setVisibility(View.VISIBLE);
        }
        if (mShieldsLayout != null) {
            updateShieldsLayoutBackground(
                    !(mRewardsLayout != null && mRewardsLayout.getVisibility() == View.VISIBLE));
            mShieldsLayout.setVisibility(View.VISIBLE);
        }
        mBraveRewardsNativeWorker = BraveRewardsNativeWorker.getInstance();
        if (mBraveRewardsNativeWorker != null) {
            mBraveRewardsNativeWorker.AddObserver(this);
            mBraveRewardsNativeWorker.AddPublisherObserver(this);
            mBraveRewardsNativeWorker.TriggerOnNotifyFrontTabUrlChanged();
            mBraveRewardsNativeWorker.GetAllNotifications();
        }
    }

    @Override
    public void setTabModelSelector(TabModelSelector selector) {
        // We might miss events before calling setTabModelSelector, so we need
        // to proactively update the shields button state here, otherwise shields
        // might sometimes show as disabled while it is actually enabled.
        updateBraveShieldsButtonState(getToolbarDataProvider().getTab());
        mTabModelSelectorTabObserver = new TabModelSelectorTabObserver(selector) {
            @Override
            public void onShown(Tab tab, @TabSelectionType int type) {
                // Update shields button state when visible tab is changed.
                updateBraveShieldsButtonState(tab);
            }

            @Override
            public void onPageLoadStarted(Tab tab, GURL url) {
                if (getToolbarDataProvider().getTab() == tab) {
                    updateBraveShieldsButtonState(tab);
                }
                mBraveShieldsHandler.clearBraveShieldsCount(tab.getId());
                dismissShieldsTooltip();
            }

            @Override
            public void onPageLoadFinished(final Tab tab, GURL url) {
                if (getToolbarDataProvider().getTab() == tab) {
                    mBraveShieldsHandler.updateHost(url.getSpec());
                    updateBraveShieldsButtonState(tab);

                    if (mBraveShieldsButton != null && mBraveShieldsButton.isShown()
                            && mBraveShieldsHandler != null && !mBraveShieldsHandler.isShowing()) {
                        checkForTooltip(tab);
                    }
                }
            }

            @Override
            public void onDidFinishNavigation(Tab tab, NavigationHandle navigation) {
                if (getToolbarDataProvider().getTab() == tab && mBraveRewardsNativeWorker != null
                        && !tab.isIncognito()) {
                    mBraveRewardsNativeWorker.OnNotifyFrontTabUrlChanged(
                            tab.getId(), tab.getUrl().getSpec());
                }
                if (PackageUtils.isFirstInstall(getContext()) && tab.getUrl().getSpec() != null
                        && (tab.getUrl().getSpec().equals(BraveActivity.BRAVE_REWARDS_SETTINGS_URL))
                        && !BraveAdsNativeHelper.nativeIsBraveAdsEnabled(
                                Profile.getLastUsedRegularProfile())
                        && BraveRewardsHelper.shouldShowBraveRewardsOnboardingModal()
                        && ChromeFeatureList.isEnabled(BraveFeatureList.BRAVE_REWARDS)) {
                    showBraveRewardsOnboardingModal();
                    BraveRewardsHelper.updateBraveRewardsAppOpenCount();
                }
            }

            @Override
            public void onDestroyed(Tab tab) {
                // Remove references for the ads from the Database. Tab is destroyed, they are not
                // needed anymore.
                new Thread() {
                    @Override
                    public void run() {
                        mDatabaseHelper.deleteDisplayAdsFromTab(tab.getId());
                    }
                }.start();
                mBraveShieldsHandler.removeStat(tab.getId());
                mTabsWithWalletIcon.remove(tab.getId());
            }
        };

        mTabModelSelectorTabModelObserver = new TabModelSelectorTabModelObserver(selector) {
            @Override
            public void didSelectTab(Tab tab, @TabSelectionType int type, int lastId) {
                if (getToolbarDataProvider().getTab() == tab && mBraveRewardsNativeWorker != null
                        && !tab.isIncognito()) {
                    mBraveRewardsNativeWorker.OnNotifyFrontTabUrlChanged(
                            tab.getId(), tab.getUrl().getSpec());
                    showWalletIcon(mTabsWithWalletIcon.contains(tab.getId()));
                }
            }
        };
    }

    private void checkForTooltip(Tab tab) {
        if (!BraveShieldsUtils.isTooltipShown) {
            mBraveShieldsHandler.loadDisconnectEntityList();
            if (!BraveShieldsUtils.hasShieldsTooltipShown(BraveShieldsUtils.PREF_SHIELDS_TOOLTIP)
                    && mBraveShieldsHandler.getTrackersBlockedCount(tab.getId())
                                    + mBraveShieldsHandler.getAdsBlockedCount(tab.getId())
                            > 0) {
<<<<<<< HEAD
                showTooltip(ShieldsTooltipEnum.ONE_TIME_ADS_TRACKER_BLOCKED_TOOLTIP,
                        BraveShieldsUtils.PREF_SHIELDS_TOOLTIP,
                        mBraveShieldsHandler.getBlockerNamesList(tab.getId()));
            } else if (!BraveShieldsUtils.hasShieldsTooltipShown(
                               BraveShieldsUtils.PREF_SHIELDS_VIDEO_ADS_BLOCKED_TOOLTIP)
                    && shouldShowVideoTooltip(tab.getUrl().getSpec())) {
                showTooltip(ShieldsTooltipEnum.VIDEO_ADS_BLOCKED_TOOLTIP,
                        BraveShieldsUtils.PREF_SHIELDS_VIDEO_ADS_BLOCKED_TOOLTIP,
                        mBraveShieldsHandler.getBlockerNamesList(tab.getId()));
            } else if (!BraveShieldsUtils.hasShieldsTooltipShown(
                               BraveShieldsUtils.PREF_SHIELDS_ADS_TRACKER_BLOCKED_TOOLTIP)
                    && mBraveShieldsHandler.getTrackersBlockedCount(tab.getId())
                                    + mBraveShieldsHandler.getAdsBlockedCount(tab.getId())
                            > 10) {
                showTooltip(ShieldsTooltipEnum.ADS_TRACKER_BLOCKED_TOOLTIP,
                        BraveShieldsUtils.PREF_SHIELDS_ADS_TRACKER_BLOCKED_TOOLTIP,
                        mBraveShieldsHandler.getBlockerNamesList(tab.getId()));
            } else if (!BraveShieldsUtils.hasShieldsTooltipShown(
                               BraveShieldsUtils.PREF_SHIELDS_HTTPS_UPGRADE_TOOLTIP)
                    && mBraveShieldsHandler.getHttpsUpgradeCount(tab.getId()) > 0) {
                showTooltip(ShieldsTooltipEnum.HTTPS_UPGRADE_TOOLTIP,
                        BraveShieldsUtils.PREF_SHIELDS_HTTPS_UPGRADE_TOOLTIP,
                        mBraveShieldsHandler.getBlockerNamesList(tab.getId()));
            } else if (!BraveShieldsUtils.hasShieldsTooltipShown(
                               BraveShieldsUtils.PREF_SHIELDS_HTTPS_UPGRADE_TOOLTIP)
                    && mBraveShieldsHandler.getHttpsUpgradeCount(tab.getId()) > 0) {
                showTooltip(ShieldsTooltipEnum.HTTPS_UPGRADE_TOOLTIP,
                        BraveShieldsUtils.PREF_SHIELDS_HTTPS_UPGRADE_TOOLTIP,
                        mBraveShieldsHandler.getBlockerNamesList(tab.getId()));
            } else {
                int trackersPlusAdsBlocked =
                        mBraveShieldsHandler.getTrackersBlockedCount(tab.getId())
                        + mBraveShieldsHandler.getAdsBlockedCount(tab.getId());
                chooseStatsShareTier(tab, trackersPlusAdsBlocked);
=======
                showTooltip(BraveShieldsUtils.PREF_SHIELDS_TOOLTIP, tab.getId());
>>>>>>> 29b48b35
            }
        }
    }

    private void showTooltip(String tooltipPref, int tabId) {
        if (BraveActivity.getBraveActivity() != null) {
            HighlightView highlightView = new HighlightView(getContext(), null);
            highlightView.setColor(ContextCompat.getColor(
                    getContext(), R.color.onboarding_search_highlight_color));
            ViewGroup viewGroup =
                    BraveActivity.getBraveActivity().getWindow().getDecorView().findViewById(
                            android.R.id.content);
            float padding = (float) dpToPx(getContext(), 16);

            mShieldsPopupWindowTooltip =
                    new PopupWindowTooltip.Builder(getContext())
                            .anchorView(mBraveShieldsButton)
                            .arrowColor(getContext().getResources().getColor(
                                    R.color.onboarding_arrow_color))
                            .gravity(Gravity.BOTTOM)
                            .dismissOnOutsideTouch(true)
                            .dismissOnInsideTouch(false)
                            .backgroundDimDisabled(true)
                            .padding(padding)
                            .modal(true)
                            .onDismissListener(tooltip -> {
                                if (viewGroup != null && highlightView != null) {
                                    highlightView.stopAnimation();
                                    viewGroup.removeView(highlightView);
                                }
                            })
                            .contentView(R.layout.brave_shields_tooltip_layout)
                            .build();

            ArrayList<String> blockerNamesList = mBraveShieldsHandler.getBlockerNamesList(tabId);
            int adsTrackersCount = mBraveShieldsHandler.getTrackersBlockedCount(tabId)
                    + mBraveShieldsHandler.getAdsBlockedCount(tabId);

            String displayTrackerName = "";
            if (blockerNamesList.contains(BIGTECH_COMPANY.Google.name())) {
                displayTrackerName = BIGTECH_COMPANY.Google.name();
            } else if (blockerNamesList.contains(BIGTECH_COMPANY.Facebook.name())) {
                displayTrackerName = BIGTECH_COMPANY.Facebook.name();
            } else if (blockerNamesList.contains(BIGTECH_COMPANY.Amazon.name())) {
                displayTrackerName = BIGTECH_COMPANY.Amazon.name();
            }

            String trackerText = "";
            if (!displayTrackerName.isEmpty()) {
                trackerText = String.format(getContext().getResources().getString(
                                                    R.string.shield_bigtech_tracker_blocked),
                        displayTrackerName, String.valueOf(adsTrackersCount - 1));
            } else {
                trackerText = String.format(
                        getContext().getResources().getString(R.string.shield_tracker_blocked),
                        String.valueOf(adsTrackersCount));
            }

            TextView tvBlocked = mShieldsPopupWindowTooltip.findViewById(R.id.tv_blocked);
            tvBlocked.setText(trackerText);

            if (mBraveShieldsButton != null && mBraveShieldsButton.isShown()) {
                viewGroup.addView(highlightView);
                HighlightItem item = new HighlightItem(mBraveShieldsButton);
                highlightView.setShouldShowHighlight(true);
                highlightView.setHighlightItem(item);
                highlightView.initializeAnimators();
                highlightView.startAnimation();

                mShieldsPopupWindowTooltip.show();
                BraveShieldsUtils.setShieldsTooltipShown(tooltipPref, true);
                BraveShieldsUtils.isTooltipShown = true;
            }
        }
    }

    public void dismissShieldsTooltip() {
        if (mShieldsPopupWindowTooltip != null && mShieldsPopupWindowTooltip.isShowing()) {
            mShieldsPopupWindowTooltip.dismiss();
            mShieldsPopupWindowTooltip = null;
        }
    }

    public void reopenShieldsPanel() {
        if (mBraveShieldsHandler != null && mBraveShieldsHandler.isShowing()) {
            mBraveShieldsHandler.hideBraveShieldsMenu();
            showShieldsMenu(mBraveShieldsButton);
        }
    }

    @Override
    public void onConfigurationChanged(Configuration newConfig) {
        super.onConfigurationChanged(newConfig);
        dismissShieldsTooltip();
        reopenShieldsPanel();
        // TODO: show wallet panel
    }

    private void showBraveRewardsOnboardingModal() {
        Context context = getContext();
        final Dialog dialog = new Dialog(context);
        dialog.requestWindowFeature(Window.FEATURE_NO_TITLE);
        dialog.setCancelable(false);
        dialog.setContentView(R.layout.brave_rewards_onboarding_modal);
        dialog.getWindow().setBackgroundDrawableResource(android.R.color.transparent);

        View braveRewardsOnboardingModalView =
                dialog.findViewById(R.id.brave_rewards_onboarding_modal_layout);
        // braveRewardsOnboardingModalView.setBackgroundColor(
        //         context.getResources().getColor(android.R.color.white));
        braveRewardsOnboardingModalView.setVisibility(View.VISIBLE);

        String tosText =
                String.format(context.getResources().getString(R.string.brave_rewards_tos_text),
                        context.getResources().getString(R.string.terms_of_service),
                        context.getResources().getString(R.string.privacy_policy));
        int termsOfServiceIndex =
                tosText.indexOf(context.getResources().getString(R.string.terms_of_service));
        Spanned tosTextSpanned = BraveRewardsHelper.spannedFromHtmlString(tosText);
        SpannableString tosTextSS = new SpannableString(tosTextSpanned.toString());

        ClickableSpan tosClickableSpan = new ClickableSpan() {
            @Override
            public void onClick(@NonNull View textView) {
                CustomTabActivity.showInfoPage(context, BraveActivity.BRAVE_TERMS_PAGE);
            }
            @Override
            public void updateDrawState(@NonNull TextPaint ds) {
                super.updateDrawState(ds);
                ds.setUnderlineText(false);
            }
        };

        tosTextSS.setSpan(tosClickableSpan, termsOfServiceIndex,
                termsOfServiceIndex
                        + context.getResources().getString(R.string.terms_of_service).length(),
                Spanned.SPAN_EXCLUSIVE_EXCLUSIVE);
        tosTextSS.setSpan(new ForegroundColorSpan(context.getResources().getColor(
                                  R.color.brave_rewards_modal_theme_color)),
                termsOfServiceIndex,
                termsOfServiceIndex
                        + context.getResources().getString(R.string.terms_of_service).length(),
                Spanned.SPAN_EXCLUSIVE_EXCLUSIVE);

        ClickableSpan privacyProtectionClickableSpan = new ClickableSpan() {
            @Override
            public void onClick(@NonNull View textView) {
                CustomTabActivity.showInfoPage(context, BraveActivity.BRAVE_PRIVACY_POLICY);
            }
            @Override
            public void updateDrawState(@NonNull TextPaint ds) {
                super.updateDrawState(ds);
                ds.setUnderlineText(false);
            }
        };

        int privacyPolicyIndex =
                tosText.indexOf(context.getResources().getString(R.string.privacy_policy));
        tosTextSS.setSpan(privacyProtectionClickableSpan, privacyPolicyIndex,
                privacyPolicyIndex
                        + context.getResources().getString(R.string.privacy_policy).length(),
                Spanned.SPAN_EXCLUSIVE_EXCLUSIVE);
        tosTextSS.setSpan(new ForegroundColorSpan(context.getResources().getColor(
                                  R.color.brave_rewards_modal_theme_color)),
                privacyPolicyIndex,
                privacyPolicyIndex
                        + context.getResources().getString(R.string.privacy_policy).length(),
                Spanned.SPAN_EXCLUSIVE_EXCLUSIVE);

        TextView tosAndPpText = braveRewardsOnboardingModalView.findViewById(
                R.id.brave_rewards_onboarding_modal_tos_pp_text);
        tosAndPpText.setMovementMethod(LinkMovementMethod.getInstance());
        tosAndPpText.setText(tosTextSS);

        TextView takeQuickTourButton =
                braveRewardsOnboardingModalView.findViewById(R.id.take_quick_tour_button);
        takeQuickTourButton.setOnClickListener((new View.OnClickListener() {
            @Override
            public void onClick(View v) {
                BraveRewardsHelper.setShowBraveRewardsOnboardingOnce(true);
                openRewardsPanel();
                dialog.dismiss();
            }
        }));
        TextView btnBraveRewards =
                braveRewardsOnboardingModalView.findViewById(R.id.start_using_brave_rewards_text);
        btnBraveRewards.setOnClickListener((new View.OnClickListener() {
            @Override
            public void onClick(View v) {
                BraveAdsNativeHelper.nativeSetAdsEnabled(Profile.getLastUsedRegularProfile());
                BraveRewardsNativeWorker.getInstance().SetAutoContributeEnabled(true);
                BraveRewardsHelper.setShowBraveRewardsOnboardingModal(false);
                if (BraveActivity.getBraveActivity() != null) {
                    BraveRewardsHelper.setShowBraveRewardsOnboardingOnce(true);
                    BraveActivity.getBraveActivity().openRewardsPanel();
                }
                dialog.dismiss();
            }
        }));

        dialog.show();
    }

    private void addSavedBandwidthToDb(long savings) {
        new AsyncTask<Void>() {
            @Override
            protected Void doInBackground() {
                try {
                    SavedBandwidthTable savedBandwidthTable = new SavedBandwidthTable(
                            savings, BraveStatsUtil.getCalculatedDate("yyyy-MM-dd", 0));
                    long rowId = mDatabaseHelper.insertSavedBandwidth(savedBandwidthTable);
                } catch (Exception e) {
                    // Do nothing if url is invalid.
                    // Just return w/o showing shields popup.
                    return null;
                }
                return null;
            }
            @Override
            protected void onPostExecute(Void result) {
                assert ThreadUtils.runningOnUiThread();
                if (isCancelled()) return;
            }
        }.executeOnExecutor(AsyncTask.THREAD_POOL_EXECUTOR);
    }

    private void addStatsToDb(String statType, String statSite, String url) {
        new AsyncTask<Void>() {
            @Override
            protected Void doInBackground() {
                try {
                    URL urlObject = new URL(url);
                    URL siteObject = new URL(statSite);
                    BraveStatsTable braveStatsTable = new BraveStatsTable(url, urlObject.getHost(),
                            statType, statSite, siteObject.getHost(),
                            BraveStatsUtil.getCalculatedDate("yyyy-MM-dd", 0));
                    long rowId = mDatabaseHelper.insertStats(braveStatsTable);
                } catch (Exception e) {
                    // Do nothing if url is invalid.
                    // Just return w/o showing shields popup.
                    return null;
                }
                return null;
            }
            @Override
            protected void onPostExecute(Void result) {
                assert ThreadUtils.runningOnUiThread();
                if (isCancelled()) return;
            }
        }.executeOnExecutor(AsyncTask.THREAD_POOL_EXECUTOR);
    }

    public void showWalletIcon(boolean show) {
        assert mWalletLayout != null;
        if (mWalletLayout == null) {
            return;
        }
        Tab currentTab = getToolbarDataProvider().getTab();
        if (currentTab == null) {
            return;
        }
        if (show) {
            mWalletLayout.setVisibility(View.VISIBLE);
            mTabsWithWalletIcon.add(currentTab.getId());
        } else {
            mWalletLayout.setVisibility(View.GONE);
            mTabsWithWalletIcon.remove(currentTab.getId());
        }
    }

    public void hideRewardsOnboardingIcon() {
        if (mBraveRewardsOnboardingIcon != null) {
            mBraveRewardsOnboardingIcon.setVisibility(View.GONE);
        }
        if (mBraveRewardsNotificationsCount != null) {
            mBraveRewardsNotificationsCount.setVisibility(View.GONE);
        }
        SharedPreferences sharedPref = ContextUtils.getAppSharedPreferences();
        SharedPreferences.Editor editor = sharedPref.edit();
        editor.putBoolean(BraveRewardsPanelPopup.PREF_WAS_TOOLBAR_BAT_LOGO_BUTTON_PRESSED, true);
        editor.apply();
    }

    @Override
    public void onClickImpl(View v) {
        if (mBraveShieldsHandler == null) {
            assert false;
            return;
        }
        if (mBraveShieldsButton == v && mBraveShieldsButton != null) {
            showShieldsMenu(mBraveShieldsButton);
        } else if (mBraveRewardsButton == v && mBraveRewardsButton != null) {
            // Context context = getContext();
            // if (checkForRewardsOnboarding()) {
            //   OnboardingPrefManager.getInstance().showOnboarding(context);
            //   hideRewardsOnboardingIcon();
            // } else {
            //   if (null != mRewardsPopup) {
            //     return;
            //   }
            //   mRewardsPopup = new BraveRewardsPanelPopup(v);
            //   mRewardsPopup.showLikePopDownMenu();
            // }
            if (null != mRewardsPopup) {
                return;
            }
            hideRewardsOnboardingIcon();
            OnboardingPrefManager.getInstance().setOnboardingShown(true);
            mRewardsPopup = new BraveRewardsPanel(v);
            mRewardsPopup.showLikePopDownMenu();
            if (mBraveRewardsNotificationsCount.isShown()) {
                SharedPreferences sharedPref = ContextUtils.getAppSharedPreferences();
                SharedPreferences.Editor editor = sharedPref.edit();
                editor.putBoolean(
                        BraveRewardsPanelPopup.PREF_WAS_TOOLBAR_BAT_LOGO_BUTTON_PRESSED, true);
                editor.apply();
                mBraveRewardsNotificationsCount.setVisibility(View.INVISIBLE);
                mIsInitialNotificationPosted = false;
            }
        } else if (mHomeButton == v) {
            // Helps Brave News know how to behave on home button action
            BraveActivity.getBraveActivity().setComesFromNewTab(true);
        } else if (mBraveWalletButton == v && mBraveWalletButton != null) {
            maybeShowWalletPanel(v);
        }
    }

    private void maybeShowWalletPanel(View v) {
        BraveActivity activity = BraveActivity.getBraveActivity();
        assert activity != null;
        if (activity == null) {
            return;
        }
        activity.showWalletPanel();
    }

    private void showWalletPanelInternal(View v) {
        mDAppsWalletController =
                new DAppsWalletController(getContext(), v, dialog -> mDAppsWalletController = null);
        mDAppsWalletController.showWalletPanel();
    }

    public void showWalletPanel() {
        dismissWalletPanelOrDialog();
        showWalletPanelInternal(this);
    }

    @Override
    public void onClick(View v) {
        onClickImpl(v);
    }

    private boolean checkForRewardsOnboarding() {
        return PackageUtils.isFirstInstall(getContext())
                && !BraveAdsNativeHelper.nativeIsBraveAdsEnabled(
                        Profile.getLastUsedRegularProfile())
                && ChromeFeatureList.isEnabled(BraveFeatureList.BRAVE_REWARDS)
                && !OnboardingPrefManager.getInstance().isOnboardingShown();
    }

    private void showShieldsMenu(View mBraveShieldsButton) {
        Tab currentTab = getToolbarDataProvider().getTab();
        if (currentTab == null) {
            return;
        }
        try {
            URL url = new URL(currentTab.getUrl().getSpec());
            // Don't show shields popup if protocol is not valid for shields.
            if (!isValidProtocolForShields(url.getProtocol())) {
                return;
            }
            mBraveShieldsHandler.show(mBraveShieldsButton, currentTab);
        } catch (Exception e) {
            // Do nothing if url is invalid.
            // Just return w/o showing shields popup.
            return;
        }
    }

    @Override
    public boolean onLongClickImpl(View v) {
        // Use null as the default description since Toast.showAnchoredToast
        // will return false if it is null.
        String description = null;
        Context context = getContext();
        Resources resources = context.getResources();

        if (v == mBraveShieldsButton) {
            description = resources.getString(R.string.accessibility_toolbar_btn_brave_shields);
        } else if (v == mBraveRewardsButton) {
            description = resources.getString(R.string.accessibility_toolbar_btn_brave_rewards);
        } else if (v == mHomeButton) {
            description = resources.getString(R.string.accessibility_toolbar_btn_home);
        } else if (v == mBraveWalletButton) {
            description = resources.getString(R.string.accessibility_toolbar_btn_brave_wallet);
        }

        return Toast.showAnchoredToast(context, v, description);
    }

    @Override
    public boolean onLongClick(View v) {
        return onLongClickImpl(v);
    }

    @Override
    public void onUrlFocusChange(boolean hasFocus) {
        Context context = getContext();
        String countryCode = Locale.getDefault().getCountry();
        if (hasFocus && PackageUtils.isFirstInstall(context)
                && BraveActivity.getBraveActivity() != null
                && BraveActivity.getBraveActivity().getActivityTab() != null
                && UrlUtilities.isNTPUrl(
                        BraveActivity.getBraveActivity().getActivityTab().getUrl().getSpec())
                && !OnboardingPrefManager.getInstance().hasSearchEngineOnboardingShown()
                && !mBraveSearchEngineDefaultRegions.contains(countryCode)) {
            Intent searchActivityIntent = new Intent(context, SearchActivity.class);
            context.startActivity(searchActivityIntent);
        }
        super.onUrlFocusChange(hasFocus);
    }

    @Override
    public void populateUrlAnimatorSetImpl(boolean showExpandedState,
            int urlFocusToolbarButtonsDuration, int urlClearFocusTabStackDelayMs,
            List<Animator> animators) {
        if (mBraveShieldsButton != null) {
            Animator animator;
            if (showExpandedState) {
                float density = getContext().getResources().getDisplayMetrics().density;
                boolean isRtl = getLayoutDirection() == LAYOUT_DIRECTION_RTL;
                float toolbarButtonTranslationX =
                        MathUtils.flipSignIf(URL_FOCUS_TOOLBAR_BUTTONS_TRANSLATION_X_DP, isRtl)
                        * density;
                animator = ObjectAnimator.ofFloat(
                        mBraveShieldsButton, TRANSLATION_X, toolbarButtonTranslationX);
                animator.setDuration(urlFocusToolbarButtonsDuration);
                animator.setInterpolator(BakedBezierInterpolator.FADE_OUT_CURVE);
                animators.add(animator);

                animator = ObjectAnimator.ofFloat(mBraveShieldsButton, ALPHA, 0);
                animator.setDuration(urlFocusToolbarButtonsDuration);
                animator.setInterpolator(BakedBezierInterpolator.FADE_OUT_CURVE);
                animators.add(animator);
            } else {
                animator = ObjectAnimator.ofFloat(mBraveShieldsButton, TRANSLATION_X, 0);
                animator.setDuration(urlFocusToolbarButtonsDuration);
                animator.setStartDelay(urlClearFocusTabStackDelayMs);
                animator.setInterpolator(BakedBezierInterpolator.TRANSFORM_CURVE);
                animators.add(animator);

                animator = ObjectAnimator.ofFloat(mBraveShieldsButton, ALPHA, 1);
                animator.setDuration(urlFocusToolbarButtonsDuration);
                animator.setStartDelay(urlClearFocusTabStackDelayMs);
                animator.setInterpolator(BakedBezierInterpolator.TRANSFORM_CURVE);
                animators.add(animator);
            }
        }
    }

    @Override
    public void updateModernLocationBarColorImpl(int color) {
        if (mShieldsLayout != null && mShieldsLayoutIsColorBackground) {
            mShieldsLayout.setBackgroundColor(
                    ChromeColors.getDefaultThemeColor(getContext(), isIncognito()));
        }
        mCurrentToolbarColor = color;
        if (mShieldsLayout != null) {
            mShieldsLayout.getBackground().setColorFilter(color, PorterDuff.Mode.SRC_IN);
        }
        if (mRewardsLayout != null) {
            mRewardsLayout.getBackground().setColorFilter(color, PorterDuff.Mode.SRC_IN);
        }
        if (mWalletLayout != null) {
            mWalletLayout.getBackground().setColorFilter(color, PorterDuff.Mode.SRC_IN);
        }
    }

    @Override
    public int getBoundsAfterAccountingForRightButtonsImpl(ViewGroup toolbarButtonsContainer) {
        if (toolbarButtonsContainer == null || mShieldsLayout == null) {
            assert false;
            return 0;
        }
        ViewGroup.MarginLayoutParams params =
                (ViewGroup.MarginLayoutParams) toolbarButtonsContainer.getLayoutParams();

        int rewardsLen = (mRewardsLayout == null || mRewardsLayout.getVisibility() == View.GONE)
                ? 0
                : mRewardsLayout.getWidth();
        int walletLen = (mWalletLayout == null || mWalletLayout.getVisibility() == View.GONE)
                ? 0
                : mWalletLayout.getWidth();

        return toolbarButtonsContainer.getMeasuredWidth() - mShieldsLayout.getWidth() - rewardsLen
                - walletLen + params.getMarginEnd();
    }

    /**
     * If |tab| is null, set disabled image to shields button and |urlString| is
     * ignored.
     * If |urlString| is null, url is fetched from |tab|.
     */
    private void updateBraveShieldsButtonState(Tab tab) {
        if (mBraveShieldsButton == null) {
            assert false;
            return;
        }

        if (tab == null) {
            mBraveShieldsButton.setImageResource(R.drawable.btn_brave_off);
            return;
        }
        mBraveShieldsButton.setImageResource(
                isShieldsOnForTab(tab) ? R.drawable.btn_brave : R.drawable.btn_brave_off);

        SharedPreferences sharedPreferences = ContextUtils.getAppSharedPreferences();

        if (mRewardsLayout == null) return;
        if (isIncognito()) {
            mRewardsLayout.setVisibility(View.GONE);
            updateShieldsLayoutBackground(true);
        } else if (isNativeLibraryReady()
                && ChromeFeatureList.isEnabled(BraveFeatureList.BRAVE_REWARDS)
                && !BravePrefServiceBridge.getInstance().getSafetynetCheckFailed()
                && sharedPreferences.getBoolean(
                        AppearancePreferences.PREF_SHOW_BRAVE_REWARDS_ICON, true)) {
            mRewardsLayout.setVisibility(View.VISIBLE);
            updateShieldsLayoutBackground(false);
        }
    }

    private boolean isShieldsOnForTab(Tab tab) {
        if (tab == null) {
            assert false;
            return false;
        }
        return BraveShieldsContentSettings.getShields(
                Profile.fromWebContents(((TabImpl) tab).getWebContents()), tab.getUrl().getSpec(),
                BraveShieldsContentSettings.RESOURCE_IDENTIFIER_BRAVE_SHIELDS);
    }

    private boolean isValidProtocolForShields(String protocol) {
        if (protocol.equals("http") || protocol.equals("https")) {
            return true;
        }

        return false;
    }

    public void dismissRewardsPanel() {
        if (mRewardsPopup != null) {
            mRewardsPopup.dismiss();
            mRewardsPopup = null;
        }
    }

    public void dismissWalletPanelOrDialog() {
        if (mDAppsWalletController != null) {
            mDAppsWalletController.dismiss();
            mDAppsWalletController = null;
        }
    }

    public void onRewardsPanelDismiss() {
        mRewardsPopup = null;
    }

    public void openRewardsPanel() {
        onClick(mBraveRewardsButton);
    }

    public void openBraveTalkOptInPopup(BraveTalkOptInPopupListener popupListener) {
        if (mRewardsPopup != null) {
            dismissRewardsPanel();
        }
        dismissWalletPanelOrDialog();

        if (mBraveTalkOptInPopup != null) {
            mBraveTalkOptInPopup.dismissPopup();
        }

        mBraveTalkOptInPopup = new BraveTalkOptInPopup(mBraveRewardsButton, popupListener);
        mBraveTalkOptInPopup.showLikePopDownMenu();
    }

    public void onBraveTalkOptInPopupDismiss() {
        mBraveTalkOptInPopup = null;
    }

    public void closeBraveTalkOptInPopup() {
        if (mBraveTalkOptInPopup != null) {
            mBraveTalkOptInPopup.dismissPopup();
            mBraveTalkOptInPopup = null;
        }
    }

    public boolean isShieldsTooltipShown() {
        if (mShieldsPopupWindowTooltip != null) {
            return mShieldsPopupWindowTooltip.isShowing();
        }
        return false;
    }

    @Override
    public void OnNotificationAdded(String id, int type, long timestamp, String[] args) {
        if (mBraveRewardsNativeWorker == null) {
            return;
        }

        if (type == BraveRewardsNativeWorker.REWARDS_NOTIFICATION_BACKUP_WALLET) {
            mBraveRewardsNativeWorker.DeleteNotification(id);
        } else if (type == BraveRewardsNativeWorker.REWARDS_NOTIFICATION_GRANT) {
            // Set flag
            SharedPreferences sharedPreferences = ContextUtils.getAppSharedPreferences();
            SharedPreferences.Editor sharedPreferencesEditor = sharedPreferences.edit();
            sharedPreferencesEditor.putBoolean(
                    BraveRewardsPanelPopup.PREF_GRANTS_NOTIFICATION_RECEIVED, true);
            sharedPreferencesEditor.apply();
        }
        mBraveRewardsNativeWorker.GetAllNotifications();
    }

    private boolean mayShowBraveAdsOnboardingDialog() {
        Context context = getContext();

        if (BraveAdsSignupDialog.shouldShowNewUserDialog(context)) {
            BraveAdsSignupDialog.showNewUserDialog(getContext());
            return true;
        } else if (BraveAdsSignupDialog.shouldShowNewUserDialogIfRewardsIsSwitchedOff(context)) {
            BraveAdsSignupDialog.showNewUserDialog(getContext());
            return true;
        } else if (BraveAdsSignupDialog.shouldShowExistingUserDialog(context)) {
            BraveAdsSignupDialog.showExistingUserDialog(getContext());
            return true;
        }

        return false;
    }

    @Override
    public void OnNotificationsCount(int count) {
        if (mBraveRewardsNotificationsCount != null) {
            if (count != 0) {
                String value = Integer.toString(count);
                if (count > 99) {
                    mBraveRewardsNotificationsCount.setBackground(
                            ResourcesCompat.getDrawable(getContext().getResources(),
                                    R.drawable.brave_rewards_rectangle, /* theme= */ null));
                    value = "99+";
                } else {
                    mBraveRewardsNotificationsCount.setBackground(
                            ResourcesCompat.getDrawable(getContext().getResources(),
                                    R.drawable.brave_rewards_circle, /* theme= */ null));
                }
                mBraveRewardsNotificationsCount.setText(value);
                mBraveRewardsNotificationsCount.setVisibility(View.VISIBLE);
                mIsNotificationPosted = true;
            } else {
                mBraveRewardsNotificationsCount.setText("");
                mBraveRewardsNotificationsCount.setBackgroundResource(0);
                mBraveRewardsNotificationsCount.setVisibility(View.INVISIBLE);
                mIsNotificationPosted = false;
                updateVerifiedPublisherMark();
            }
        }

        updateNotificationBadgeForNewInstall();
        if (!PackageUtils.isFirstInstall(getContext())
                && !OnboardingPrefManager.getInstance().isAdsAvailable()) {
            mayShowBraveAdsOnboardingDialog();
        }

        if (checkForRewardsOnboarding()) {
            if (mBraveRewardsOnboardingIcon != null) {
                mBraveRewardsOnboardingIcon.setVisibility(View.VISIBLE);
            }
            if (mBraveRewardsNotificationsCount != null) {
                mBraveRewardsNotificationsCount.setVisibility(View.GONE);
            }
        }
    }

    private void updateNotificationBadgeForNewInstall() {
        SharedPreferences sharedPref = ContextUtils.getAppSharedPreferences();
        boolean shownBefore = sharedPref.getBoolean(
                BraveRewardsPanelPopup.PREF_WAS_TOOLBAR_BAT_LOGO_BUTTON_PRESSED, false);
        boolean shouldShow = mBraveRewardsNotificationsCount != null && !shownBefore;
        mIsInitialNotificationPosted = shouldShow; // initial notification

        if (!shouldShow) return;

        mBraveRewardsNotificationsCount.setText("");
        mBraveRewardsNotificationsCount.setBackground(ResourcesCompat.getDrawable(
                getContext().getResources(), R.drawable.brave_rewards_circle, /* theme= */ null));
        mBraveRewardsNotificationsCount.setVisibility(View.VISIBLE);
    }

    @Override
    public void onThemeColorChanged(int color, boolean shouldAnimate) {
        final int textBoxColor = ThemeUtils.getTextBoxColorForToolbarBackgroundInNonNativePage(
                getContext(), color, isIncognito());
        updateModernLocationBarColorImpl(textBoxColor);
    }

    /**
     * BraveRewardsNativeWorker.PublisherObserver:
     *   Update a 'verified publisher' checkmark on url bar BAT icon only if
     *   no notifications are posted.
     */
    @Override
    public void onFrontTabPublisherChanged(boolean verified) {
        mIsPublisherVerified = verified;
        updateVerifiedPublisherMark();
    }

    private void updateVerifiedPublisherMark() {
        if (mBraveRewardsNotificationsCount == null) {
            // Most likely we are on a custom page
            return;
        }
        if (mIsInitialNotificationPosted) {
            return;
        } else if (!mIsNotificationPosted) {
            if (mIsPublisherVerified) {
                mBraveRewardsNotificationsCount.setVisibility(View.VISIBLE);
                mBraveRewardsNotificationsCount.setBackground(ResourcesCompat.getDrawable(
                        getContext().getResources(), R.drawable.bat_verified, /* theme= */ null));
            } else {
                mBraveRewardsNotificationsCount.setBackgroundResource(0);
                mBraveRewardsNotificationsCount.setVisibility(View.INVISIBLE);
            }
        }
    }

    public void onBottomToolbarVisibilityChanged(boolean isVisible) {
        mIsBottomToolbarVisible = isVisible;
        if (BraveReflectionUtil.EqualTypes(this.getClass(), ToolbarPhone.class)
                && getMenuButtonCoordinator() != null) {
            getMenuButtonCoordinator().setVisibility(!isVisible);
            ToggleTabStackButton toggleTabStackButton = findViewById(R.id.tab_switcher_button);
            if (toggleTabStackButton != null) {
                toggleTabStackButton.setVisibility(isTabSwitcherOnBottom() ? GONE : VISIBLE);
            }
        }
    }

    private void updateShieldsLayoutBackground(boolean rounded) {
        if (!BraveReflectionUtil.EqualTypes(this.getClass(), ToolbarTablet.class)
                || (mShieldsLayout == null)) {
            return;
        }

        if (rounded) {
            mShieldsLayout.setBackgroundDrawable(
                    ApiCompatibilityUtils.getDrawable(getContext().getResources(),
                            R.drawable.modern_toolbar_background_grey_end_segment));
            mShieldsLayoutIsColorBackground = false;
        } else {
            mShieldsLayout.setBackgroundColor(
                    ChromeColors.getDefaultThemeColor(getContext(), isIncognito()));
            mShieldsLayoutIsColorBackground = true;
        }
        mWalletLayout.setBackgroundColor(ChromeColors.getDefaultThemeColor(getContext(), false));
        updateModernLocationBarColorImpl(mCurrentToolbarColor);
    }

    private boolean isTabSwitcherOnBottom() {
        return mIsBottomToolbarVisible && BottomToolbarVariationManager.isTabSwitcherOnBottom();
    }

    private boolean isMenuButtonOnBottom() {
        return mIsBottomToolbarVisible && BottomToolbarVariationManager.isMenuButtonOnBottom();
    }

    @Override
    protected void initialize(ToolbarDataProvider toolbarDataProvider,
            ToolbarTabController tabController, MenuButtonCoordinator menuButtonCoordinator,
            ObservableSupplier<Boolean> isProgressBarVisibleSupplier,
            HistoryDelegate historyDelegate, BooleanSupplier partnerHomepageEnabledSupplier,
            OfflineDownloader offlineDownloader) {
        super.initialize(toolbarDataProvider, tabController, menuButtonCoordinator,
                isProgressBarVisibleSupplier, historyDelegate, partnerHomepageEnabledSupplier,
                offlineDownloader);
        BraveMenuButtonCoordinator.setMenuFromBottom(isMenuButtonOnBottom());
    }

    public void updateMenuButtonState() {
        BraveMenuButtonCoordinator.setMenuFromBottom(mIsBottomToolbarVisible);
    }

    @Override
    protected void onDraw(Canvas canvas) {
        if (BraveReflectionUtil.EqualTypes(this.getClass(), CustomTabToolbar.class)
                || BraveReflectionUtil.EqualTypes(this.getClass(), ToolbarPhone.class)) {
            updateMenuButtonState();
            Tab tab = getToolbarDataProvider() != null ? getToolbarDataProvider().getTab() : null;
            if (tab != null && ((TabImpl) tab).getWebContents() != null) {
                updateBraveShieldsButtonState(tab);
            }
        }
        super.onDraw(canvas);
    }

    @Override
    public boolean isLocationBarValid(LocationBarCoordinator locationBar) {
        return locationBar != null && locationBar.getPhoneCoordinator() != null
                && locationBar.getPhoneCoordinator().getViewForDrawing() != null;
    }
}<|MERGE_RESOLUTION|>--- conflicted
+++ resolved
@@ -433,44 +433,7 @@
                     && mBraveShieldsHandler.getTrackersBlockedCount(tab.getId())
                                     + mBraveShieldsHandler.getAdsBlockedCount(tab.getId())
                             > 0) {
-<<<<<<< HEAD
-                showTooltip(ShieldsTooltipEnum.ONE_TIME_ADS_TRACKER_BLOCKED_TOOLTIP,
-                        BraveShieldsUtils.PREF_SHIELDS_TOOLTIP,
-                        mBraveShieldsHandler.getBlockerNamesList(tab.getId()));
-            } else if (!BraveShieldsUtils.hasShieldsTooltipShown(
-                               BraveShieldsUtils.PREF_SHIELDS_VIDEO_ADS_BLOCKED_TOOLTIP)
-                    && shouldShowVideoTooltip(tab.getUrl().getSpec())) {
-                showTooltip(ShieldsTooltipEnum.VIDEO_ADS_BLOCKED_TOOLTIP,
-                        BraveShieldsUtils.PREF_SHIELDS_VIDEO_ADS_BLOCKED_TOOLTIP,
-                        mBraveShieldsHandler.getBlockerNamesList(tab.getId()));
-            } else if (!BraveShieldsUtils.hasShieldsTooltipShown(
-                               BraveShieldsUtils.PREF_SHIELDS_ADS_TRACKER_BLOCKED_TOOLTIP)
-                    && mBraveShieldsHandler.getTrackersBlockedCount(tab.getId())
-                                    + mBraveShieldsHandler.getAdsBlockedCount(tab.getId())
-                            > 10) {
-                showTooltip(ShieldsTooltipEnum.ADS_TRACKER_BLOCKED_TOOLTIP,
-                        BraveShieldsUtils.PREF_SHIELDS_ADS_TRACKER_BLOCKED_TOOLTIP,
-                        mBraveShieldsHandler.getBlockerNamesList(tab.getId()));
-            } else if (!BraveShieldsUtils.hasShieldsTooltipShown(
-                               BraveShieldsUtils.PREF_SHIELDS_HTTPS_UPGRADE_TOOLTIP)
-                    && mBraveShieldsHandler.getHttpsUpgradeCount(tab.getId()) > 0) {
-                showTooltip(ShieldsTooltipEnum.HTTPS_UPGRADE_TOOLTIP,
-                        BraveShieldsUtils.PREF_SHIELDS_HTTPS_UPGRADE_TOOLTIP,
-                        mBraveShieldsHandler.getBlockerNamesList(tab.getId()));
-            } else if (!BraveShieldsUtils.hasShieldsTooltipShown(
-                               BraveShieldsUtils.PREF_SHIELDS_HTTPS_UPGRADE_TOOLTIP)
-                    && mBraveShieldsHandler.getHttpsUpgradeCount(tab.getId()) > 0) {
-                showTooltip(ShieldsTooltipEnum.HTTPS_UPGRADE_TOOLTIP,
-                        BraveShieldsUtils.PREF_SHIELDS_HTTPS_UPGRADE_TOOLTIP,
-                        mBraveShieldsHandler.getBlockerNamesList(tab.getId()));
-            } else {
-                int trackersPlusAdsBlocked =
-                        mBraveShieldsHandler.getTrackersBlockedCount(tab.getId())
-                        + mBraveShieldsHandler.getAdsBlockedCount(tab.getId());
-                chooseStatsShareTier(tab, trackersPlusAdsBlocked);
-=======
                 showTooltip(BraveShieldsUtils.PREF_SHIELDS_TOOLTIP, tab.getId());
->>>>>>> 29b48b35
             }
         }
     }
