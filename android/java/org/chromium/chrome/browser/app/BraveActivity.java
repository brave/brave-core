/* Copyright (c) 2019 The Brave Authors. All rights reserved.
 * This Source Code Form is subject to the terms of the Mozilla Public
 * License, v. 2.0. If a copy of the MPL was not distributed with this file,
 * You can obtain one at http://mozilla.org/MPL/2.0/. */

package org.chromium.chrome.browser.app;

import static org.chromium.ui.base.ViewUtils.dpToPx;

import android.annotation.SuppressLint;
import android.app.Activity;
import android.app.AlertDialog;
import android.app.NotificationChannel;
import android.app.NotificationManager;
import android.content.Context;
import android.content.Intent;
import android.content.SharedPreferences;
import android.content.pm.PackageManager;
import android.graphics.Bitmap;
import android.graphics.Rect;
import android.graphics.drawable.BitmapDrawable;
import android.graphics.drawable.Drawable;
import android.os.Build;
import android.os.Bundle;
import android.os.Handler;
import android.provider.Settings;
import android.text.TextUtils;
import android.util.DisplayMetrics;
import android.view.Gravity;
import android.view.LayoutInflater;
import android.view.View;
import android.view.ViewGroup;
import android.view.Window;
import android.view.WindowManager;
import android.widget.FrameLayout;
import android.widget.RelativeLayout;
import android.graphics.Rect;
import android.view.Window;

import androidx.annotation.NonNull;
import androidx.annotation.Nullable;
import androidx.core.app.NotificationCompat;
import androidx.core.content.ContextCompat;
import androidx.core.widget.NestedScrollView;
import androidx.fragment.app.FragmentManager;
import androidx.fragment.app.FragmentTransaction;
import androidx.lifecycle.Observer;

import com.android.billingclient.api.Purchase;
import com.bumptech.glide.Glide;
import com.bumptech.glide.Priority;
import com.bumptech.glide.load.engine.DiskCacheStrategy;
import com.bumptech.glide.request.target.CustomTarget;
import com.bumptech.glide.request.transition.Transition;
import com.wireguard.android.backend.GoBackend;
import com.wireguard.android.backend.Tunnel;
import com.wireguard.crypto.KeyPair;

import org.json.JSONException;

import org.chromium.base.ApplicationStatus;
import org.chromium.base.BraveReflectionUtil;
import org.chromium.base.CollectionUtil;
import org.chromium.base.CommandLine;
import org.chromium.base.ContextUtils;
import org.chromium.base.IntentUtils;
import org.chromium.base.Log;
import org.chromium.base.annotations.JNINamespace;
import org.chromium.base.annotations.NativeMethods;
import org.chromium.base.supplier.ObservableSupplier;
import org.chromium.base.supplier.UnownedUserDataSupplier;
import org.chromium.brave_wallet.mojom.AssetRatioService;
import org.chromium.brave_wallet.mojom.BlockchainRegistry;
import org.chromium.brave_wallet.mojom.BraveWalletService;
import org.chromium.brave_wallet.mojom.EthTxManagerProxy;
import org.chromium.brave_wallet.mojom.JsonRpcService;
import org.chromium.brave_wallet.mojom.KeyringInfo;
import org.chromium.brave_wallet.mojom.KeyringService;
import org.chromium.brave_wallet.mojom.SolanaTxManagerProxy;
import org.chromium.brave_wallet.mojom.TransactionInfo;
import org.chromium.brave_wallet.mojom.TxService;
import org.chromium.chrome.R;
import org.chromium.chrome.browser.ApplicationLifetime;
import org.chromium.chrome.browser.BraveFeatureList;
import org.chromium.chrome.browser.BraveHelper;
import org.chromium.chrome.browser.BraveRelaunchUtils;
import org.chromium.chrome.browser.BraveRewardsHelper;
import org.chromium.chrome.browser.BraveSyncInformers;
import org.chromium.chrome.browser.BraveSyncWorker;
import org.chromium.chrome.browser.ChromeTabbedActivity;
import org.chromium.chrome.browser.CrossPromotionalModalDialogFragment;
import org.chromium.chrome.browser.DormantUsersEngagementDialogFragment;
import org.chromium.chrome.browser.InternetConnection;
import org.chromium.chrome.browser.LaunchIntentDispatcher;
import org.chromium.chrome.browser.app.domain.WalletModel;
import org.chromium.chrome.browser.brave_news.models.FeedItemsCard;
import org.chromium.chrome.browser.brave_stats.BraveStatsUtil;
import org.chromium.chrome.browser.browsing_data.BrowsingDataBridge;
import org.chromium.chrome.browser.browsing_data.BrowsingDataType;
import org.chromium.chrome.browser.browsing_data.TimePeriod;
import org.chromium.chrome.browser.compositor.CompositorViewHolder;
import org.chromium.chrome.browser.crypto_wallet.AssetRatioServiceFactory;
import org.chromium.chrome.browser.crypto_wallet.BlockchainRegistryFactory;
import org.chromium.chrome.browser.crypto_wallet.BraveWalletServiceFactory;
import org.chromium.chrome.browser.crypto_wallet.JsonRpcServiceFactory;
import org.chromium.chrome.browser.crypto_wallet.KeyringServiceFactory;
import org.chromium.chrome.browser.crypto_wallet.TxServiceFactory;
import org.chromium.chrome.browser.crypto_wallet.activities.BraveWalletActivity;
import org.chromium.chrome.browser.crypto_wallet.activities.BraveWalletDAppsActivity;
import org.chromium.chrome.browser.crypto_wallet.activities.NetworkSelectorActivity;
import org.chromium.chrome.browser.crypto_wallet.util.Utils;
import org.chromium.chrome.browser.custom_layout.popup_window_tooltip.PopupWindowTooltip;
import org.chromium.chrome.browser.dependency_injection.ChromeActivityComponent;
import org.chromium.chrome.browser.firstrun.BraveFirstRunUtils;
import org.chromium.chrome.browser.flags.ChromeFeatureList;
import org.chromium.chrome.browser.flags.ChromeSwitches;
import org.chromium.chrome.browser.fullscreen.BrowserControlsManager;
import org.chromium.chrome.browser.informers.BraveAndroidSyncDisabledInformer;
import org.chromium.chrome.browser.notifications.retention.RetentionNotificationUtil;
import org.chromium.chrome.browser.ntp_background_images.util.NewTabPageListener;
import org.chromium.chrome.browser.onboarding.BraveTalkOptInPopupListener;
import org.chromium.chrome.browser.onboarding.OnboardingActivity;
import org.chromium.chrome.browser.onboarding.OnboardingActivity2;
import org.chromium.chrome.browser.onboarding.OnboardingPrefManager;
import org.chromium.chrome.browser.onboarding.v2.HighlightDialogFragment;
import org.chromium.chrome.browser.onboarding.v2.HighlightItem;
import org.chromium.chrome.browser.onboarding.v2.HighlightView;
import org.chromium.chrome.browser.preferences.BravePrefServiceBridge;
import org.chromium.chrome.browser.preferences.BravePreferenceKeys;
import org.chromium.chrome.browser.preferences.Pref;
import org.chromium.chrome.browser.preferences.SharedPreferencesManager;
import org.chromium.chrome.browser.preferences.website.BraveShieldsContentSettings;
import org.chromium.chrome.browser.prefetch.settings.PreloadPagesSettingsBridge;
import org.chromium.chrome.browser.prefetch.settings.PreloadPagesState;
import org.chromium.chrome.browser.privacy.settings.BravePrivacySettings;
import org.chromium.chrome.browser.profiles.Profile;
import org.chromium.chrome.browser.rate.RateDialogFragment;
import org.chromium.chrome.browser.rate.RateUtils;
import org.chromium.chrome.browser.set_default_browser.BraveSetDefaultBrowserUtils;
import org.chromium.chrome.browser.set_default_browser.OnBraveSetDefaultBrowserListener;
import org.chromium.chrome.browser.settings.BraveNewsPreferences;
import org.chromium.chrome.browser.settings.BraveRewardsPreferences;
import org.chromium.chrome.browser.settings.BraveSearchEngineUtils;
import org.chromium.chrome.browser.settings.SettingsLauncherImpl;
import org.chromium.chrome.browser.share.ShareDelegate;
import org.chromium.chrome.browser.share.ShareDelegate.ShareOrigin;
import org.chromium.chrome.browser.tab.Tab;
import org.chromium.chrome.browser.tab.TabImpl;
import org.chromium.chrome.browser.tab.TabLaunchType;
import org.chromium.chrome.browser.tab.TabSelectionType;
import org.chromium.chrome.browser.tabmodel.TabModel;
import org.chromium.chrome.browser.tabmodel.TabModelUtils;
import org.chromium.chrome.browser.tasks.tab_management.BraveTabUiFeatureUtilities;
import org.chromium.chrome.browser.toolbar.top.BraveToolbarLayoutImpl;
import org.chromium.chrome.browser.util.BraveConstants;
import org.chromium.chrome.browser.util.BraveDbUtil;
import org.chromium.chrome.browser.util.ConfigurationUtils;
import org.chromium.chrome.browser.util.PackageUtils;
import org.chromium.chrome.browser.vpn.BraveVpnNativeWorker;
import org.chromium.chrome.browser.vpn.BraveVpnObserver;
import org.chromium.chrome.browser.vpn.activities.BraveVpnProfileActivity;
import org.chromium.chrome.browser.vpn.fragments.BraveVpnCalloutDialogFragment;
import org.chromium.chrome.browser.vpn.utils.BraveVpnApiResponseUtils;
import org.chromium.chrome.browser.vpn.utils.BraveVpnPrefUtils;
import org.chromium.chrome.browser.vpn.utils.BraveVpnProfileUtils;
import org.chromium.chrome.browser.vpn.utils.BraveVpnUtils;
import org.chromium.chrome.browser.vpn.utils.InAppPurchaseWrapper;
import org.chromium.chrome.browser.vpn.wireguard.WireguardConfigUtils;
import org.chromium.chrome.browser.widget.crypto.binance.BinanceAccountBalance;
import org.chromium.chrome.browser.widget.crypto.binance.BinanceWidgetManager;
import org.chromium.components.browser_ui.settings.SettingsLauncher;
import org.chromium.components.embedder_support.util.UrlConstants;
import org.chromium.components.embedder_support.util.UrlUtilities;
import org.chromium.components.search_engines.TemplateUrl;
import org.chromium.content_public.browser.WebContents;
import org.chromium.mojo.bindings.ConnectionErrorHandler;
import org.chromium.mojo.system.MojoException;
import org.chromium.ui.widget.Toast;
import android.view.WindowManager;

import java.util.ArrayList;
import java.util.Arrays;
import java.util.Calendar;
import java.util.Date;
import java.util.List;
import java.util.Locale;
import java.util.concurrent.CopyOnWriteArrayList;

/**
 * Brave's extension for ChromeActivity
 */
@JNINamespace("chrome::android")
public abstract class BraveActivity<C extends ChromeActivityComponent> extends ChromeActivity
        implements BrowsingDataBridge.OnClearBrowsingDataListener, BraveVpnObserver,
                   OnBraveSetDefaultBrowserListener, ConnectionErrorHandler {
    public static final String ADD_FUNDS_URL = "brave://rewards/#add-funds";
    public static final String BRAVE_REWARDS_SETTINGS_URL = "brave://rewards/";
    public static final String BRAVE_REWARDS_SETTINGS_WALLET_VERIFICATION_URL =
            "brave://rewards/#verify";
    public static final String REWARDS_AC_SETTINGS_URL = "brave://rewards/contribute";
    public static final String REWARDS_LEARN_MORE_URL = "https://brave.com/faq-rewards/#unclaimed-funds";
    public static final String BRAVE_TERMS_PAGE =
            "https://basicattentiontoken.org/user-terms-of-service/";
    public static final String P3A_URL = "https://brave.com/p3a";
    public static final String BRAVE_PRIVACY_POLICY = "https://brave.com/privacy/#rewards";
    private static final String PREF_CLOSE_TABS_ON_EXIT = "close_tabs_on_exit";
    private static final String PREF_CLEAR_ON_EXIT = "clear_on_exit";
    public static final String OPEN_URL = "open_url";

    public static final String BRAVE_PRODUCTION_PACKAGE_NAME = "com.brave.browser";
    public static final String BRAVE_BETA_PACKAGE_NAME = "com.brave.browser_beta";
    public static final String BRAVE_NIGHTLY_PACKAGE_NAME = "com.brave.browser_nightly";

    private static final int DAYS_1 = 1;
    private static final int DAYS_4 = 4;
    private static final int DAYS_5 = 5;
    private static final int DAYS_12 = 12;

    /**
     * Settings for sending local notification reminders.
     */
    public static final String CHANNEL_ID = "com.brave.browser";

    // Explicitly declare this variable to avoid build errors.
    // It will be removed in asm and parent variable will be used instead.
    private UnownedUserDataSupplier<BrowserControlsManager> mBrowserControlsManagerSupplier;

    private static final List<String> yandexRegions =
            Arrays.asList("AM", "AZ", "BY", "KG", "KZ", "MD", "RU", "TJ", "TM", "UZ");

    private String mPurchaseToken = "";
    private String mProductId = "";
    private boolean mIsVerification;
    private boolean isDefaultCheckOnResume;
    private boolean isSetDefaultBrowserNotification;
    private BraveWalletService mBraveWalletService;
    private KeyringService mKeyringService;
    private JsonRpcService mJsonRpcService;
    private WalletModel walletModel;
    private BlockchainRegistry mBlockchainRegistry;
    private TxService mTxService;
    private EthTxManagerProxy mEthTxManagerProxy;
    private SolanaTxManagerProxy mSolanaTxManagerProxy;
    private AssetRatioService mAssetRatioService;
    public CompositorViewHolder compositorView;
    public View inflatedSettingsBarLayout;
    public boolean mLoadedFeed;
    public boolean mComesFromNewTab;
    public CopyOnWriteArrayList<FeedItemsCard> mNewsItemsFeedCards;
    private boolean isProcessingPendingDappsTxRequest;
    private int mLastTabId;

    @SuppressLint("VisibleForTests")
    public BraveActivity() {
        // Disable key checker to avoid asserts on Brave keys in debug
        SharedPreferencesManager.getInstance().disableKeyCheckerForTesting();
    }

    @Override
    public void onResumeWithNative() {
        super.onResumeWithNative();
        BraveActivityJni.get().restartStatsUpdater();
        if (BraveVpnUtils.isBraveVpnFeatureEnable()) {
            InAppPurchaseWrapper.getInstance().startBillingServiceConnection(BraveActivity.this);
            BraveVpnNativeWorker.getInstance().addObserver(this);
        }
    }

    @Override
    public void onPauseWithNative() {
        if (BraveVpnUtils.isBraveVpnFeatureEnable()) {
            BraveVpnNativeWorker.getInstance().removeObserver(this);
        }
        super.onPauseWithNative();
    }

    private NewTabPageListener newTabPageListener;

    @Override
    public boolean onMenuOrKeyboardAction(int id, boolean fromMenu) {
        final TabImpl currentTab = (TabImpl) getActivityTab();
        // Handle items replaced by Brave.
        if (id == R.id.info_menu_id && currentTab != null) {
            ShareDelegate shareDelegate = (ShareDelegate) getShareDelegateSupplier().get();
            shareDelegate.share(currentTab, false, ShareOrigin.OVERFLOW_MENU);
            return true;
        } else if (id == R.id.reload_menu_id) {
            setComesFromNewTab(true);
        }

        if (super.onMenuOrKeyboardAction(id, fromMenu)) {
            return true;
        }

        // Handle items added by Brave.
        if (currentTab == null) {
            return false;
        } else if (id == R.id.exit_id) {
            ApplicationLifetime.terminate(false);
        } else if (id == R.id.set_default_browser) {
            BraveSetDefaultBrowserUtils.showBraveSetDefaultBrowserDialog(BraveActivity.this, true);
        } else if (id == R.id.brave_rewards_id) {
            openNewOrSelectExistingTab(BRAVE_REWARDS_SETTINGS_URL);
        } else if (id == R.id.brave_wallet_id) {
            openBraveWallet(false);
        } else if (id == R.id.brave_news_id) {
            openBraveNewsSettings();
        } else if (id == R.id.request_brave_vpn_id || id == R.id.request_brave_vpn_check_id) {
            if (!InternetConnection.isNetworkAvailable(BraveActivity.this)) {
                Toast.makeText(BraveActivity.this, R.string.no_internet, Toast.LENGTH_SHORT).show();
            } else {
                if (BraveVpnProfileUtils.getInstance().isBraveVPNConnected(BraveActivity.this)) {
                    BraveVpnUtils.showProgressDialog(BraveActivity.this,
                            getResources().getString(R.string.vpn_disconnect_text));
                    BraveVpnProfileUtils.getInstance().stopVpn(BraveActivity.this);
                    BraveVpnUtils.dismissProgressDialog();
                } else {
                    BraveVpnUtils.showProgressDialog(BraveActivity.this,
                            getResources().getString(R.string.vpn_connect_text));
                    if (BraveVpnPrefUtils.isSubscriptionPurchase()) {
                        verifySubscription();
                    } else {
                        BraveVpnUtils.dismissProgressDialog();
                        BraveVpnUtils.openBraveVpnPlansActivity(BraveActivity.this);
                    }
                }
            }
        } else {
            return false;
        }
        return true;
    }

    @Override
    public void onConnectionError(MojoException e) {
        cleanUpNativeServices();
        initNativeServices();
    }

    @Override
    protected void onDestroyInternal() {
        super.onDestroyInternal();
        cleanUpNativeServices();
    }

    public WalletModel getWalletModel() {
        return walletModel;
    }

    private void maybeHasPendingUnlockRequest() {
        assert mKeyringService != null;
        mKeyringService.hasPendingUnlockRequest(pending -> {
            if (pending) {
                BraveToolbarLayoutImpl layout = getBraveToolbarLayout();
                if (layout != null) {
                    layout.showWalletPanel();
                }

                return;
            }
            maybeShowPendingTransactions();
            maybeShowSignMessageRequestLayout();
        });
    }

    private void maybeShowPendingTransactions() {
        assert walletModel != null;
        // trigger to observer to refresh data to process the pending request
        walletModel.getCryptoModel().refreshTransactions();
    }

    private void maybeShowSignMessageRequestLayout() {
        assert mBraveWalletService != null;
        mBraveWalletService.getPendingSignMessageRequests(requests -> {
            if (requests != null && requests.length != 0) {
                openBraveWalletDAppsActivity(BraveWalletDAppsActivity.ActivityType.SIGN_MESSAGE);

                return;
            }
            maybeShowChainRequestLayout();
        });
    }

    private void maybeShowChainRequestLayout() {
        assert mJsonRpcService != null;
        mJsonRpcService.getPendingAddChainRequests(networks -> {
            if (networks != null && networks.length != 0) {
                openBraveWalletDAppsActivity(
                        BraveWalletDAppsActivity.ActivityType.ADD_ETHEREUM_CHAIN);

                return;
            }
            maybeShowSwitchChainRequestLayout();
        });
    }

    private void maybeShowSwitchChainRequestLayout() {
        assert mJsonRpcService != null;
        mJsonRpcService.getPendingSwitchChainRequests(requests -> {
            if (requests != null && requests.length != 0) {
                openBraveWalletDAppsActivity(
                        BraveWalletDAppsActivity.ActivityType.SWITCH_ETHEREUM_CHAIN);

                return;
            }
            maybeShowAddSuggestTokenRequestLayout();
        });
    }

    private void maybeShowAddSuggestTokenRequestLayout() {
        assert mBraveWalletService != null;
        mBraveWalletService.getPendingAddSuggestTokenRequests(requests -> {
            if (requests != null && requests.length != 0) {
                openBraveWalletDAppsActivity(BraveWalletDAppsActivity.ActivityType.ADD_TOKEN);

                return;
            }
            BraveToolbarLayoutImpl layout = getBraveToolbarLayout();
            if (layout != null) {
                layout.showWalletPanel();
            }
        });
    }

    public void dismissWalletPanelOrDialog() {
        BraveToolbarLayoutImpl layout = getBraveToolbarLayout();
        if (layout != null) {
            layout.dismissWalletPanelOrDialog();
        }
    }

    public void showWalletPanel() {
        BraveToolbarLayoutImpl layout = getBraveToolbarLayout();
        if (layout != null) {
            layout.showWalletIcon(true);
        }
        assert mKeyringService != null;
        mKeyringService.isLocked(locked -> {
            if (locked) {
                layout.showWalletPanel();
                return;
            }
            maybeHasPendingUnlockRequest();
        });
    }

    public void showWalletOnboarding() {
        BraveToolbarLayoutImpl layout = getBraveToolbarLayout();
        if (layout != null) {
            layout.showWalletIcon(true);
            layout.showWalletPanel();
        }
    }

    public void walletInteractionDetected(WebContents webContents) {
        Tab tab = getActivityTab();
        if (tab == null
                || !webContents.getLastCommittedUrl().equals(
                        tab.getWebContents().getLastCommittedUrl())) {
            return;
        }
        BraveToolbarLayoutImpl layout = getBraveToolbarLayout();
        if (layout != null) {
            layout.showWalletIcon(true);
        }
    }

    private void verifySubscription() {
        List<Purchase> purchases = InAppPurchaseWrapper.getInstance().queryPurchases();
        if (purchases != null && purchases.size() == 1) {
            Purchase purchase = purchases.get(0);
            mPurchaseToken = purchase.getPurchaseToken();
            mProductId = purchase.getSkus().get(0).toString();
            BraveVpnNativeWorker.getInstance().verifyPurchaseToken(mPurchaseToken, mProductId,
                    BraveVpnUtils.SUBSCRIPTION_PARAM_TEXT, getPackageName());
        } else {
            BraveVpnApiResponseUtils.queryPurchaseFailed(BraveActivity.this);
            if (!mIsVerification) {
                BraveVpnUtils.openBraveVpnPlansActivity(BraveActivity.this);
            }
        }
    }

    @Override
    public void onVerifyPurchaseToken(String jsonResponse, boolean isSuccess) {
        if (isSuccess) {
            Long purchaseExpiry = BraveVpnUtils.getPurchaseExpiryDate(jsonResponse);
            if (purchaseExpiry > 0 && purchaseExpiry >= System.currentTimeMillis()) {
                BraveVpnPrefUtils.setPurchaseToken(mPurchaseToken);
                BraveVpnPrefUtils.setProductId(mProductId);
                BraveVpnPrefUtils.setPurchaseExpiry(purchaseExpiry);
                BraveVpnPrefUtils.setSubscriptionPurchase(true);
                if (BraveVpnPrefUtils.isResetConfiguration()) {
                    BraveVpnUtils.dismissProgressDialog();
                    BraveVpnUtils.openBraveVpnProfileActivity(BraveActivity.this);
                } else {
                    if (!mIsVerification) {
                        checkForVpn();
                    } else {
                        mIsVerification = false;
                        if (BraveVpnProfileUtils.getInstance().isBraveVPNConnected(
                                    BraveActivity.this)
                                && !TextUtils.isEmpty(BraveVpnPrefUtils.getHostname())
                                && !TextUtils.isEmpty(BraveVpnPrefUtils.getClientId())
                                && !TextUtils.isEmpty(BraveVpnPrefUtils.getSubscriberCredential())
                                && !TextUtils.isEmpty(BraveVpnPrefUtils.getApiAuthToken())) {
                            BraveVpnNativeWorker.getInstance().verifyCredentials(
                                    BraveVpnPrefUtils.getHostname(),
                                    BraveVpnPrefUtils.getClientId(),
                                    BraveVpnPrefUtils.getSubscriberCredential(),
                                    BraveVpnPrefUtils.getApiAuthToken());
                        }
                    }
                    BraveVpnUtils.dismissProgressDialog();
                }
            } else {
                BraveVpnApiResponseUtils.queryPurchaseFailed(BraveActivity.this);
                if (!mIsVerification) {
                    BraveVpnUtils.openBraveVpnPlansActivity(BraveActivity.this);
                }
                mIsVerification = false;
            }
            mPurchaseToken = "";
            mProductId = "";
        } else {
            BraveVpnApiResponseUtils.queryPurchaseFailed(BraveActivity.this);
            if (!mIsVerification) {
                BraveVpnUtils.openBraveVpnPlansActivity(BraveActivity.this);
            }
            mIsVerification = false;
        }
    };

    private void checkForVpn() {
        new Thread() {
            @Override
            public void run() {
                Intent intent = GoBackend.VpnService.prepare(BraveActivity.this);
                if (intent != null
                        || !WireguardConfigUtils.isConfigExist(getApplicationContext())) {
                    BraveVpnUtils.dismissProgressDialog();
                    BraveVpnUtils.openBraveVpnProfileActivity(BraveActivity.this);
                    return;
                }
                BraveVpnProfileUtils.getInstance().startVpn(BraveActivity.this);
            }
        }.start();
    }

    @Override
    public void onVerifyCredentials(String jsonVerifyCredentials, boolean isSuccess) {
        if (!isSuccess) {
            if (BraveVpnProfileUtils.getInstance().isBraveVPNConnected(BraveActivity.this)) {
                BraveVpnProfileUtils.getInstance().stopVpn(BraveActivity.this);
            }
            Intent braveVpnProfileIntent =
                    new Intent(BraveActivity.this, BraveVpnProfileActivity.class);
            braveVpnProfileIntent.setFlags(Intent.FLAG_ACTIVITY_CLEAR_TOP);
            braveVpnProfileIntent.putExtra(BraveVpnUtils.VERIFY_CREDENTIALS_FAILED, true);
            startActivity(braveVpnProfileIntent);
        }
    }

    @Override
    public void initializeState() {
        super.initializeState();
        if (isNoRestoreState()) {
            CommandLine.getInstance().appendSwitch(ChromeSwitches.NO_RESTORE_STATE);
        }

        if (isClearBrowsingDataOnExit()) {
            List<Integer> dataTypes = Arrays.asList(
                    BrowsingDataType.HISTORY, BrowsingDataType.COOKIES, BrowsingDataType.CACHE);

            int[] dataTypesArray = CollectionUtil.integerListToIntArray(new ArrayList<>(dataTypes));

            // has onBrowsingDataCleared() as an @Override callback from implementing
            // BrowsingDataBridge.OnClearBrowsingDataListener
            BrowsingDataBridge.getInstance().clearBrowsingData(
                    this, dataTypesArray, TimePeriod.ALL_TIME);
        }

        setLoadedFeed(false);
        setComesFromNewTab(false);
        setNewsItemsFeedCards(null);
        BraveSearchEngineUtils.initializeBraveSearchEngineStates(getTabModelSelector());
    }

    public int getLastTabId() {
        return mLastTabId;
    }

    public void setLastTabId(int lastTabId) {
        this.mLastTabId = lastTabId;
    }

    public boolean isLoadedFeed() {
        return mLoadedFeed;
    }

    public void setLoadedFeed(boolean loadedFeed) {
        this.mLoadedFeed = loadedFeed;
    }

    public CopyOnWriteArrayList<FeedItemsCard> getNewsItemsFeedCards() {
        return mNewsItemsFeedCards;
    }

    public void setNewsItemsFeedCards(CopyOnWriteArrayList<FeedItemsCard> newsItemsFeedCards) {
        this.mNewsItemsFeedCards = newsItemsFeedCards;
    }

    public void setComesFromNewTab(boolean comesFromNewTab) {
        this.mComesFromNewTab = comesFromNewTab;
    }

    public boolean isComesFromNewTab() {
        return mComesFromNewTab;
    }

    @Override
    public void onBrowsingDataCleared() {}

    @Override
    public void OnCheckDefaultResume() {
        isDefaultCheckOnResume = true;
    }

    @Override
    public void onResume() {
        super.onResume();
        isProcessingPendingDappsTxRequest = false;
        if (isDefaultCheckOnResume) {
            isDefaultCheckOnResume = false;

            if (BraveSetDefaultBrowserUtils.isBraveSetAsDefaultBrowser(this)) {
                BraveSetDefaultBrowserUtils.setBraveDefaultSuccess();
            }
        }
        Tab tab = getActivityTab();
        if (tab == null)
            return;

        // Set proper active DSE whenever brave returns to foreground.
        // If active tab is private, set private DSE as an active DSE.
        BraveSearchEngineUtils.updateActiveDSE(tab.isIncognito());
        BraveStatsUtil.removeShareStatsFile();
    }

    @Override
    public void onPause() {
        super.onPause();
        Tab tab = getActivityTab();
        if (tab == null)
            return;

        // Set normal DSE as an active DSE when brave goes in background
        // because currently set DSE is used by outside of brave(ex, brave search widget).
        if (tab.isIncognito()) {
            BraveSearchEngineUtils.updateActiveDSE(false);
        }
    }

    @Override
    public void performPostInflationStartup() {
        super.performPostInflationStartup();

        createNotificationChannel();
    }

    @Override
    protected void initializeStartupMetrics() {
        super.initializeStartupMetrics();
        // BraveFirstRunUtils.firstRunFlowComplete();
        // Disable FRE for arm64 builds where ChromeActivity is the one that
        // triggers FRE instead of ChromeLauncherActivity on arm32 build.
        BraveHelper.DisableFREDRP();
    }

    @Override
    public void finishNativeInitialization() {
        super.finishNativeInitialization();

        if (SharedPreferencesManager.getInstance().readBoolean(
                    BravePreferenceKeys.BRAVE_DOUBLE_RESTART, false)) {
            SharedPreferencesManager.getInstance().writeBoolean(
                    BravePreferenceKeys.BRAVE_DOUBLE_RESTART, false);
            BraveRelaunchUtils.restart();
            return;
        }

        // Make sure this option is disabled
        if (PreloadPagesSettingsBridge.getState() != PreloadPagesState.NO_PRELOADING) {
            PreloadPagesSettingsBridge.setState(PreloadPagesState.NO_PRELOADING);
        }

        if (BraveRewardsHelper.hasRewardsEnvChange()) {
            BravePrefServiceBridge.getInstance().resetPromotionLastFetchStamp();
            BraveRewardsHelper.setRewardsEnvChange(false);
        }

        int appOpenCount = SharedPreferencesManager.getInstance().readInt(BravePreferenceKeys.BRAVE_APP_OPEN_COUNT);
        SharedPreferencesManager.getInstance().writeInt(BravePreferenceKeys.BRAVE_APP_OPEN_COUNT, appOpenCount + 1);

        if (PackageUtils.isFirstInstall(this) && appOpenCount == 0) {
            checkForYandexSE();
        }

        //set bg ads to off for existing and new installations
        setBgBraveAdsDefaultOff();

        Context app = ContextUtils.getApplicationContext();
        if (null != app
                && BraveReflectionUtil.EqualTypes(this.getClass(), ChromeTabbedActivity.class)) {
            // Trigger BraveSyncWorker CTOR to make migration from sync v1 if sync is enabled
            BraveSyncWorker.get();
        }

        checkForNotificationData();

        if (!RateUtils.getInstance(this).getPrefRateEnabled()) {
            RateUtils.getInstance(this).setPrefRateEnabled(true);
            RateUtils.getInstance(this).setNextRateDateAndCount();
        }

        if (RateUtils.getInstance(this).shouldShowRateDialog())
            showBraveRateDialog();

        // TODO commenting out below code as we may use it in next release

        // if (PackageUtils.isFirstInstall(this)
        //         &&
        //         SharedPreferencesManager.getInstance().readInt(BravePreferenceKeys.BRAVE_APP_OPEN_COUNT)
        //         == 1) {
        //     Calendar calender = Calendar.getInstance();
        //     calender.setTime(new Date());
        //     calender.add(Calendar.DATE, DAYS_4);
        //     OnboardingPrefManager.getInstance().setNextOnboardingDate(
        //         calender.getTimeInMillis());
        // }

        // OnboardingActivity onboardingActivity = null;
        // for (Activity ref : ApplicationStatus.getRunningActivities()) {
        //     if (!(ref instanceof OnboardingActivity)) continue;

        //     onboardingActivity = (OnboardingActivity) ref;
        // }

        // if (onboardingActivity == null
        //         && OnboardingPrefManager.getInstance().showOnboardingForSkip(this)) {
        //     OnboardingPrefManager.getInstance().showOnboarding(this);
        //     OnboardingPrefManager.getInstance().setOnboardingShownForSkip(true);
        // }

        if (SharedPreferencesManager.getInstance().readInt(BravePreferenceKeys.BRAVE_APP_OPEN_COUNT) == 1) {
            Calendar calender = Calendar.getInstance();
            calender.setTime(new Date());
            calender.add(Calendar.DATE, DAYS_12);
            OnboardingPrefManager.getInstance().setNextCrossPromoModalDate(
                    calender.getTimeInMillis());
        }

        if (OnboardingPrefManager.getInstance().showCrossPromoModal()) {
            showCrossPromotionalDialog();
            OnboardingPrefManager.getInstance().setCrossPromoModalShown(true);
        }
        BraveSyncInformers.show();
        BraveAndroidSyncDisabledInformer.showInformers();

        if (!OnboardingPrefManager.getInstance().isOneTimeNotificationStarted()
                && PackageUtils.isFirstInstall(this)) {
            RetentionNotificationUtil.scheduleNotification(this, RetentionNotificationUtil.HOUR_3);
            RetentionNotificationUtil.scheduleNotification(this, RetentionNotificationUtil.HOUR_24);
            RetentionNotificationUtil.scheduleNotification(this, RetentionNotificationUtil.DAY_6);
            RetentionNotificationUtil.scheduleNotification(this, RetentionNotificationUtil.DAY_10);
            RetentionNotificationUtil.scheduleNotification(this, RetentionNotificationUtil.DAY_30);
            RetentionNotificationUtil.scheduleNotification(this, RetentionNotificationUtil.DAY_35);
            RetentionNotificationUtil.scheduleNotification(this, RetentionNotificationUtil.DEFAULT_BROWSER_1);
            RetentionNotificationUtil.scheduleNotification(this, RetentionNotificationUtil.DEFAULT_BROWSER_2);
            RetentionNotificationUtil.scheduleNotification(this, RetentionNotificationUtil.DEFAULT_BROWSER_3);
            OnboardingPrefManager.getInstance().setOneTimeNotificationStarted(true);
        }
        if (!TextUtils.isEmpty(BinanceWidgetManager.getInstance().getBinanceAccountBalance())) {
            try {
                BinanceWidgetManager.binanceAccountBalance = new BinanceAccountBalance(
                        BinanceWidgetManager.getInstance().getBinanceAccountBalance());
            } catch (JSONException e) {
                Log.e("NTP", e.getMessage());
            }
        }

        if (PackageUtils.isFirstInstall(this)
                && SharedPreferencesManager.getInstance().readInt(
                           BravePreferenceKeys.BRAVE_APP_OPEN_COUNT)
                        == 1) {
            Calendar calender = Calendar.getInstance();
            calender.setTime(new Date());
            calender.add(Calendar.DATE, DAYS_4);
            BraveRewardsHelper.setNextRewardsOnboardingModalDate(calender.getTimeInMillis());
        }

        if (!isSetDefaultBrowserNotification) {
            BraveSetDefaultBrowserUtils.checkSetDefaultBrowserModal(this);
        }

        checkFingerPrintingOnUpgrade();
        compositorView = null;
        inflatedSettingsBarLayout = null;

        if (ChromeFeatureList.isEnabled(BraveFeatureList.BRAVE_NEWS)) {
            Tab tab = getActivityTab();

            if (tab != null) {
                // if it's new tab add the brave news settings bar to the layout
                if (tab != null && tab.getUrl().getSpec() != null
                        && UrlUtilities.isNTPUrl(tab.getUrl().getSpec())
                        && BravePrefServiceBridge.getInstance().getNewsOptIn()) {
                    // inflateNewsSettingsBar();
                } else {
                    removeSettingsBar();
                }
            } else {
                removeSettingsBar();
            }
        }

        if (BraveVpnUtils.isBraveVpnFeatureEnable()) {
            if (BraveVpnPrefUtils.shouldShowCallout() && !BraveVpnPrefUtils.isSubscriptionPurchase()
                            && (SharedPreferencesManager.getInstance().readInt(
                                        BravePreferenceKeys.BRAVE_APP_OPEN_COUNT)
                                            == 1
                                    && !PackageUtils.isFirstInstall(this))
                    || (SharedPreferencesManager.getInstance().readInt(
                                BravePreferenceKeys.BRAVE_APP_OPEN_COUNT)
                                    == 7
                            && PackageUtils.isFirstInstall(this))) {
                showVpnCalloutDialog();
            }

            if (!TextUtils.isEmpty(BraveVpnPrefUtils.getPurchaseToken())
                    && !TextUtils.isEmpty(BraveVpnPrefUtils.getProductId())) {
                mIsVerification = true;
                BraveVpnNativeWorker.getInstance().verifyPurchaseToken(
                        BraveVpnPrefUtils.getPurchaseToken(), BraveVpnPrefUtils.getProductId(),
                        BraveVpnUtils.SUBSCRIPTION_PARAM_TEXT, getPackageName());
            }
        }
        if (PackageUtils.isFirstInstall(this)
                && (OnboardingPrefManager.getInstance().isDormantUsersEngagementEnabled()
                        || getPackageName().equals(BRAVE_PRODUCTION_PACKAGE_NAME))) {
            OnboardingPrefManager.getInstance().setDormantUsersPrefs();
            if (!OnboardingPrefManager.getInstance().isDormantUsersNotificationsStarted()) {
                RetentionNotificationUtil.scheduleDormantUsersNotifications(this);
                OnboardingPrefManager.getInstance().setDormantUsersNotificationsStarted(true);
            }
        }
<<<<<<< HEAD
        initNativeServices();
=======
        InitBraveWalletService();
        InitKeyringService();
        InitJsonRpcService();
>>>>>>> 6934aab7

        if (OnboardingPrefManager.getInstance().isOnboardingSearchBoxTooltip()) {
            showSearchBoxTooltip();
        }
    }

    private void showSearchBoxTooltip() {
        OnboardingPrefManager.getInstance().setOnboardingSearchBoxTooltip(false);

        HighlightView highlightView = new HighlightView(this, null);
        highlightView.setColor(
                ContextCompat.getColor(this, R.color.onboarding_search_highlight_color));
        ViewGroup viewGroup = findViewById(android.R.id.content);
<<<<<<< HEAD
        View anchorView = (View) findViewById(R.id.url_bar); // toolbar);
=======
        View anchorView = (View) findViewById(R.id.url_bar);//toolbar);
>>>>>>> 6934aab7
        float padding = (float) dpToPx(this, 16);
        new Handler().postDelayed(() -> {
            PopupWindowTooltip popupWindowTooltip =
                    new PopupWindowTooltip.Builder(this)
                            .anchorView(anchorView)
                            .arrowColor(getResources().getColor(R.color.onboarding_arrow_color))
                            .gravity(Gravity.BOTTOM)
                            .dismissOnOutsideTouch(true)
                            .dismissOnInsideTouch(false)
                            .backgroundDimDisabled(true)
                            .padding(padding)
                            .onDismissListener(tooltip -> {
                                if (viewGroup != null && highlightView != null) {
                                    viewGroup.removeView(highlightView);
                                }
                            })
                            .modal(true)
                            .contentView(R.layout.brave_onboarding_searchbox)
                            .build();

            viewGroup.addView(highlightView);
            HighlightItem item = new HighlightItem(anchorView);
            highlightView.setHighlightItem(item);
            popupWindowTooltip.show();
        }, 500);
    }

    public void setDormantUsersPrefs() {
        OnboardingPrefManager.getInstance().setDormantUsersPrefs();
        RetentionNotificationUtil.scheduleDormantUsersNotifications(this);
    }

    private void showVpnCalloutDialog() {
        BraveVpnCalloutDialogFragment braveVpnCalloutDialogFragment =
                new BraveVpnCalloutDialogFragment();
        braveVpnCalloutDialogFragment.setCancelable(false);
        braveVpnCalloutDialogFragment.show(
                getSupportFragmentManager(), "BraveVpnCalloutDialogFragment");
    }

    public void inflateNewsSettingsBar() {
        // get the main compositor view that we'll use to manipulate the views
        compositorView = findViewById(R.id.compositor_view_holder);
        ViewGroup controlContainer = findViewById(R.id.control_container);
        if (compositorView != null && controlContainer != null) {
            LayoutInflater inflater = LayoutInflater.from(this);
            // inflate the settings bar layout
            View inflatedSettingsBarLayout =
                    inflater.inflate(R.layout.brave_news_settings_bar_layout, null);
            View newContentButtonLayout =
                    inflater.inflate(R.layout.brave_news_load_new_content, null);
            // add the bar to the layout stack
            if (compositorView.findViewById(R.id.news_settings_bar) != null) {
                inflatedSettingsBarLayout = compositorView.findViewById(R.id.news_settings_bar);
            } else {
                compositorView.addView(inflatedSettingsBarLayout, 2);
            }
            inflatedSettingsBarLayout.setAlpha(0f);
            if (compositorView.findViewById(R.id.new_content_layout_id) != null) {
                newContentButtonLayout = compositorView.findViewById(R.id.new_content_layout_id);
            } else {
                compositorView.addView(newContentButtonLayout, 3);
            }
            FrameLayout.LayoutParams inflatedLayoutParams = new FrameLayout.LayoutParams(
                    FrameLayout.LayoutParams.MATCH_PARENT, dpToPx(this, 55));

            FrameLayout.LayoutParams newContentButtonLayoutParams = new FrameLayout.LayoutParams(
                    FrameLayout.LayoutParams.WRAP_CONTENT, FrameLayout.LayoutParams.WRAP_CONTENT);
            int compensation = ConfigurationUtils.isTablet(this)
                    ? (getToolbarShadowHeight() > 3) ? 28 : (dpToPx(this, 12))
                    : getToolbarShadowHeight();
            // position bellow the control_container element (nevigation bar) with
            // compensation
            inflatedLayoutParams.setMargins(0, controlContainer.getBottom() - compensation, 0, 0);
            newContentButtonLayoutParams.setMargins(0, dpToPx(this, 200), 0, 0);
            newContentButtonLayoutParams.gravity = Gravity.CENTER_HORIZONTAL;
            inflatedSettingsBarLayout.setLayoutParams(inflatedLayoutParams);
            newContentButtonLayout.setLayoutParams(newContentButtonLayoutParams);

            // inflatedSettingsBarLayout.setVisibility(View.VISIBLE);

            compositorView.invalidate();
        }
    }

    public void removeSettingsBar() {
        CompositorViewHolder compositorView = findViewById(R.id.compositor_view_holder);

        if (compositorView != null) {
            View settingsBar = compositorView.getChildAt(2);
            if (settingsBar != null) {
                if (settingsBar.getId() == R.id.news_settings_bar) {
                    compositorView.removeView(settingsBar);
                }
            }
        }
    }

    // Sets NTP background
    public void setBackground(Bitmap bgWallpaper) {
        CompositorViewHolder compositorView = findViewById(R.id.compositor_view_holder);

        if (compositorView != null) {
            ViewGroup root = (ViewGroup) compositorView.getChildAt(1);

            if (root.getChildAt(0) instanceof NestedScrollView) {
                NestedScrollView scrollView = (NestedScrollView) root.getChildAt(0);

                DisplayMetrics displayMetrics = new DisplayMetrics();
                getWindowManager().getDefaultDisplay().getMetrics(displayMetrics);
                int mDeviceHeight = displayMetrics.heightPixels;
                int mDeviceWidth = displayMetrics.widthPixels;

                Glide.with(this)
                        .asBitmap()
                        .load(bgWallpaper)
                        .centerCrop()
                        .override(mDeviceWidth, mDeviceHeight)
                        .priority(Priority.IMMEDIATE)
                        .diskCacheStrategy(DiskCacheStrategy.ALL)
                        .into(new CustomTarget<Bitmap>() {
                            @Override
                            public void onResourceReady(@NonNull Bitmap resource,
                                    @Nullable Transition<? super Bitmap> transition) {
                                Drawable drawable = new BitmapDrawable(getResources(), resource);
                                scrollView.setBackground(drawable);
                            }
                            @Override
                            public void onLoadCleared(@Nullable Drawable placeholder) {}
                        });
            }
        }
    }

    private void checkFingerPrintingOnUpgrade() {
        if (!PackageUtils.isFirstInstall(this)
                && SharedPreferencesManager.getInstance().readInt(
                           BravePreferenceKeys.BRAVE_APP_OPEN_COUNT)
                        == 0) {
            SharedPreferences sharedPreferences = ContextUtils.getAppSharedPreferences();
            boolean value = sharedPreferences.getBoolean(
                    BravePrivacySettings.PREF_FINGERPRINTING_PROTECTION, true);
            if (value) {
                BravePrefServiceBridge.getInstance().setFingerprintingControlType(
                        BraveShieldsContentSettings.DEFAULT);
            } else {
                BravePrefServiceBridge.getInstance().setFingerprintingControlType(
                        BraveShieldsContentSettings.ALLOW_RESOURCE);
            }
        }
    }

    private void openBraveNewsSettings() {
        SettingsLauncher settingsLauncher = new SettingsLauncherImpl();
        settingsLauncher.launchSettingsActivity(this, BraveNewsPreferences.class);
    }

    public void openBraveWallet(boolean fromDapp) {
        Intent braveWalletIntent = new Intent(this, BraveWalletActivity.class);
        braveWalletIntent.putExtra(Utils.IS_FROM_DAPPS, fromDapp);
        braveWalletIntent.setFlags(Intent.FLAG_ACTIVITY_SINGLE_TOP);
        startActivity(braveWalletIntent);
    }

    // should only be called if the wallet is setup and unlocked
    public void openNetworkSelection() {
        Intent braveNetworkSelectionIntent = new Intent(this, NetworkSelectorActivity.class);
        braveNetworkSelectionIntent.setFlags(Intent.FLAG_ACTIVITY_SINGLE_TOP);
        startActivity(braveNetworkSelectionIntent);
    }

    public void openBraveWalletDAppsActivity(BraveWalletDAppsActivity.ActivityType activityType) {
        Intent braveWalletIntent = new Intent(this, BraveWalletDAppsActivity.class);
        braveWalletIntent.putExtra("activityType", activityType.getValue());
        braveWalletIntent.setFlags(Intent.FLAG_ACTIVITY_SINGLE_TOP);
        startActivity(braveWalletIntent);
    }

    private void checkForYandexSE() {
        String countryCode = Locale.getDefault().getCountry();
        if (yandexRegions.contains(countryCode)) {
            TemplateUrl yandexTemplateUrl =
                    BraveSearchEngineUtils.getTemplateUrlByShortName(OnboardingPrefManager.YANDEX);
            if (yandexTemplateUrl != null) {
                BraveSearchEngineUtils.setDSEPrefs(yandexTemplateUrl, false);
                BraveSearchEngineUtils.setDSEPrefs(yandexTemplateUrl, true);
            }
        }
    }

    private void checkForNotificationData() {
        Intent notifIntent = getIntent();
        if (notifIntent != null && notifIntent.getStringExtra(RetentionNotificationUtil.NOTIFICATION_TYPE) != null) {
            String notificationType = notifIntent.getStringExtra(RetentionNotificationUtil.NOTIFICATION_TYPE);
            switch (notificationType) {
<<<<<<< HEAD
                case RetentionNotificationUtil.HOUR_3:
                case RetentionNotificationUtil.HOUR_24:
                case RetentionNotificationUtil.EVERY_SUNDAY:
                    checkForBraveStats();
                    break;
                case RetentionNotificationUtil.DAY_6:
                    if (getActivityTab() != null && getActivityTab().getUrl().getSpec() != null
                            && !UrlUtilities.isNTPUrl(getActivityTab().getUrl().getSpec())) {
                        getTabCreator(false).launchUrl(
                                UrlConstants.NTP_URL, TabLaunchType.FROM_CHROME_UI);
                    }
                    break;
                case RetentionNotificationUtil.DAY_10:
                case RetentionNotificationUtil.DAY_30:
                case RetentionNotificationUtil.DAY_35:
                    openRewardsPanel();
                    break;
                case RetentionNotificationUtil.DORMANT_USERS_DAY_14:
                case RetentionNotificationUtil.DORMANT_USERS_DAY_25:
                case RetentionNotificationUtil.DORMANT_USERS_DAY_40:
                    showDormantUsersEngagementDialog(notificationType);
                    break;
                case RetentionNotificationUtil.DEFAULT_BROWSER_1:
                case RetentionNotificationUtil.DEFAULT_BROWSER_2:
                case RetentionNotificationUtil.DEFAULT_BROWSER_3:
                    if (!BraveSetDefaultBrowserUtils.isBraveSetAsDefaultBrowser(BraveActivity.this)
                            && !BraveSetDefaultBrowserUtils.isBraveDefaultDontAsk()) {
                        isSetDefaultBrowserNotification = true;
                        BraveSetDefaultBrowserUtils.showBraveSetDefaultBrowserDialog(
                                BraveActivity.this, false);
                    }
                    break;
=======
            case RetentionNotificationUtil.HOUR_3:
            case RetentionNotificationUtil.HOUR_24:
            case RetentionNotificationUtil.EVERY_SUNDAY:
                checkForBraveStats();
                break;
            case RetentionNotificationUtil.DAY_6:
            /*case RetentionNotificationUtil.BRAVE_STATS_ADS_TRACKERS:
            case RetentionNotificationUtil.BRAVE_STATS_DATA:
            case RetentionNotificationUtil.BRAVE_STATS_TIME:*/
                if (getActivityTab() != null && getActivityTab().getUrl().getSpec() != null
                        && !UrlUtilities.isNTPUrl(getActivityTab().getUrl().getSpec())) {
                    getTabCreator(false).launchUrl(
                            UrlConstants.NTP_URL, TabLaunchType.FROM_CHROME_UI);
                }
                break;
            case RetentionNotificationUtil.DAY_10:
            case RetentionNotificationUtil.DAY_30:
            case RetentionNotificationUtil.DAY_35:
                openRewardsPanel();
                break;
            case RetentionNotificationUtil.DORMANT_USERS_DAY_14:
            case RetentionNotificationUtil.DORMANT_USERS_DAY_25:
            case RetentionNotificationUtil.DORMANT_USERS_DAY_40:
                showDormantUsersEngagementDialog(notificationType);
                break;
            case RetentionNotificationUtil.DEFAULT_BROWSER_1:
            case RetentionNotificationUtil.DEFAULT_BROWSER_2:
            case RetentionNotificationUtil.DEFAULT_BROWSER_3:
                if (!BraveSetDefaultBrowserUtils.isBraveSetAsDefaultBrowser(BraveActivity.this)
                        && !BraveSetDefaultBrowserUtils.isBraveDefaultDontAsk()) {
                    isSetDefaultBrowserNotification = true;
                    BraveSetDefaultBrowserUtils.showBraveSetDefaultBrowserDialog(
                            BraveActivity.this, false);
                }
                break;
>>>>>>> 6934aab7
            }
        }
    }

    public void checkForBraveStats() {
        if (OnboardingPrefManager.getInstance().isBraveStatsEnabled()) {
            BraveStatsUtil.showBraveStats();
        } else {
            if (getActivityTab() != null && getActivityTab().getUrl().getSpec() != null
                    && !UrlUtilities.isNTPUrl(getActivityTab().getUrl().getSpec())) {
                OnboardingPrefManager.getInstance().setFromNotification(true);
                if (getTabCreator(false) != null) {
                    getTabCreator(false).launchUrl(
                            UrlConstants.NTP_URL, TabLaunchType.FROM_CHROME_UI);
                }
            } else {
                showOnboardingV2(false);
            }
        }
    }

    public void showOnboardingV2(boolean fromStats) {
        try {
            OnboardingPrefManager.getInstance().setNewOnboardingShown(true);
            FragmentManager fm = getSupportFragmentManager();
            HighlightDialogFragment fragment = (HighlightDialogFragment) fm.findFragmentByTag(
                    HighlightDialogFragment.TAG_FRAGMENT);
            FragmentTransaction transaction = fm.beginTransaction();

            if (fragment != null) {
                transaction.remove(fragment);
            }

            fragment = new HighlightDialogFragment();
            Bundle fragmentBundle = new Bundle();
            fragmentBundle.putBoolean(OnboardingPrefManager.FROM_STATS, fromStats);
            fragment.setArguments(fragmentBundle);
            transaction.add(fragment, HighlightDialogFragment.TAG_FRAGMENT);
            transaction.commitAllowingStateLoss();
        } catch (IllegalStateException e) {
            Log.e("HighlightDialogFragment", e.getMessage());
        }
    }

    public void hideRewardsOnboardingIcon() {
        BraveToolbarLayoutImpl layout = getBraveToolbarLayout();
        if (layout != null) {
            layout.hideRewardsOnboardingIcon();
        }
    }

    private void createNotificationChannel() {
        // Create the NotificationChannel, but only on API 26+ because
        // the NotificationChannel class is new and not in the support library
        if (Build.VERSION.SDK_INT >= Build.VERSION_CODES.O) {
            int importance = NotificationManager.IMPORTANCE_DEFAULT;
            NotificationChannel channel = new NotificationChannel(
                    CHANNEL_ID, getString(R.string.brave_browser), importance);
            channel.setDescription(
                    getString(R.string.brave_browser_notification_channel_description));
            // Register the channel with the system; you can't change the importance
            // or other notification behaviors after this
            NotificationManager notificationManager = getSystemService(NotificationManager.class);
            notificationManager.createNotificationChannel(channel);
        }
    }

    private boolean isNoRestoreState() {
        return ContextUtils.getAppSharedPreferences().getBoolean(PREF_CLOSE_TABS_ON_EXIT, false);
    }

    private boolean isClearBrowsingDataOnExit() {
        return ContextUtils.getAppSharedPreferences().getBoolean(PREF_CLEAR_ON_EXIT, false);
    }

    public void OnRewardsPanelDismiss() {
        BraveToolbarLayoutImpl layout = getBraveToolbarLayout();
        if (layout != null) {
            layout.onRewardsPanelDismiss();
        }
    }

    public void dismissRewardsPanel() {
        BraveToolbarLayoutImpl layout = getBraveToolbarLayout();
        if (layout != null) {
            layout.dismissRewardsPanel();
        }
    }

    public void dismissShieldsTooltip() {
        BraveToolbarLayoutImpl layout = getBraveToolbarLayout();
        if (layout != null) {
            layout.dismissShieldsTooltip();
        }
    }

    public void openRewardsPanel() {
        BraveToolbarLayoutImpl layout = getBraveToolbarLayout();
        if (layout != null) {
            layout.openRewardsPanel();
        }
    }

    public void openBraveTalkOptInPopup(BraveTalkOptInPopupListener popupListener) {
        BraveToolbarLayoutImpl layout = getBraveToolbarLayout();
        if (layout != null) {
            layout.openBraveTalkOptInPopup(popupListener);
        }
    }

    public void onBraveTalkOptInPopupDismiss() {
        BraveToolbarLayoutImpl layout = getBraveToolbarLayout();
        if (layout != null) {
            layout.onBraveTalkOptInPopupDismiss();
        }
    }

    public void closeBraveTalkOptInPopup() {
        BraveToolbarLayoutImpl layout = getBraveToolbarLayout();
        if (layout != null) {
            layout.closeBraveTalkOptInPopup();
        }
    }

    public Profile getCurrentProfile() {
        Tab tab = getActivityTab();
        if (tab == null) {
            return Profile.getLastUsedRegularProfile();
        }

        return Profile.fromWebContents(tab.getWebContents());
    }

    public Tab selectExistingTab(String url) {
        Tab tab = getActivityTab();
        if (tab != null && tab.getUrl().getSpec().equals(url)) {
            return tab;
        }

        TabModel tabModel = getCurrentTabModel();
        int tabIndex = TabModelUtils.getTabIndexByUrl(tabModel, url);

        // Find if tab exists
        if (tabIndex != TabModel.INVALID_TAB_INDEX) {
            tab = tabModel.getTabAt(tabIndex);
            // Set active tab
            tabModel.setIndex(tabIndex, TabSelectionType.FROM_USER, false);
            return tab;
        } else {
            return null;
        }
    }

    public Tab openNewOrSelectExistingTab(String url) {
        TabModel tabModel = getCurrentTabModel();
        int tabRewardsIndex = TabModelUtils.getTabIndexByUrl(tabModel, url);
        Tab tab = selectExistingTab(url);
        if (tab != null) {
            return tab;
        } else { // Open a new tab
            return getTabCreator(false).launchUrl(url, TabLaunchType.FROM_CHROME_UI);
        }
    }

    private void setupWalletModel() {
        if (walletModel == null) {
            walletModel = new WalletModel(mKeyringService, mBlockchainRegistry, mJsonRpcService,
                    mTxService, mEthTxManagerProxy, mSolanaTxManagerProxy, mAssetRatioService,
                    mBraveWalletService);
        } else {
            walletModel.resetServices(mKeyringService, mBlockchainRegistry, mJsonRpcService,
                    mTxService, mEthTxManagerProxy, mSolanaTxManagerProxy, mAssetRatioService,
                    mBraveWalletService);
        }
        setupObservers();
    }

    private void setupObservers() {
        walletModel.getCryptoModel().getPendingTxHelper().mSelectedPendingRequest.removeObservers(
                this);
        walletModel.getCryptoModel().getPendingTxHelper().mSelectedPendingRequest.observe(
                this, transactionInfo -> {
                    // don't show dapps panel if the wallet is locked and requests are being
                    // processed by the approve dialog already
                    KeyringInfo keyringInfo = walletModel.getKeyringModel().getKeyringInfo();
                    if (transactionInfo != null && keyringInfo != null && !keyringInfo.isLocked
                            && !isProcessingPendingDappsTxRequest) {
                        isProcessingPendingDappsTxRequest = true;
                        openBraveWalletDAppsActivity(
                                BraveWalletDAppsActivity.ActivityType.CONFIRM_TRANSACTION);
                    }
                });
    }

    private void showBraveRateDialog() {
        RateDialogFragment mRateDialogFragment = new RateDialogFragment();
        mRateDialogFragment.setCancelable(false);
        mRateDialogFragment.show(getSupportFragmentManager(), "RateDialogFragment");
    }

    private void showCrossPromotionalDialog() {
        CrossPromotionalModalDialogFragment mCrossPromotionalModalDialogFragment = new CrossPromotionalModalDialogFragment();
        mCrossPromotionalModalDialogFragment.setCancelable(false);
        mCrossPromotionalModalDialogFragment.show(getSupportFragmentManager(), "CrossPromotionalModalDialogFragment");
    }

    public void showDormantUsersEngagementDialog(String notificationType) {
        if (!BraveSetDefaultBrowserUtils.isBraveSetAsDefaultBrowser(BraveActivity.this)
                && !BraveSetDefaultBrowserUtils.isBraveDefaultDontAsk()) {
            DormantUsersEngagementDialogFragment dormantUsersEngagementDialogFragment =
                    new DormantUsersEngagementDialogFragment();
            dormantUsersEngagementDialogFragment.setCancelable(false);
            dormantUsersEngagementDialogFragment.setNotificationType(notificationType);
            dormantUsersEngagementDialogFragment.show(
                    getSupportFragmentManager(), "DormantUsersEngagementDialogFragment");
            setDormantUsersPrefs();
        }
    }

    static public ChromeTabbedActivity getChromeTabbedActivity() {
        for (Activity ref : ApplicationStatus.getRunningActivities()) {
            if (!(ref instanceof ChromeTabbedActivity)) continue;

            return (ChromeTabbedActivity)ref;
        }

        return null;
    }

    static public BraveActivity getBraveActivity() {
        for (Activity ref : ApplicationStatus.getRunningActivities()) {
            if (!(ref instanceof BraveActivity)) continue;

            return (BraveActivity)ref;
        }

        return null;
    }

    @Override
    public void onNewIntent(Intent intent) {
        super.onNewIntent(intent);
        checkForNotificationData();
    }

    @Override
    public void onActivityResult(int requestCode, int resultCode, Intent data) {
        if (resultCode == RESULT_OK
                && (requestCode == BraveConstants.VERIFY_WALLET_ACTIVITY_REQUEST_CODE
                        || requestCode == BraveConstants.USER_WALLET_ACTIVITY_REQUEST_CODE
                        || requestCode == BraveConstants.SITE_BANNER_REQUEST_CODE)) {
            dismissRewardsPanel();
            if (data != null) {
                String open_url = data.getStringExtra(BraveActivity.OPEN_URL);
                if (!TextUtils.isEmpty(open_url)) {
                    openNewOrSelectExistingTab(open_url);
                }
            }
        } else if (resultCode == RESULT_OK
                && requestCode == BraveConstants.MONTHLY_CONTRIBUTION_REQUEST_CODE) {
            dismissRewardsPanel();

        } else if (resultCode == RESULT_OK
                && requestCode == BraveConstants.DEFAULT_BROWSER_ROLE_REQUEST_CODE) {
            BraveSetDefaultBrowserUtils.setBraveDefaultSuccess();
        }
        super.onActivityResult(requestCode, resultCode, data);
    }

    @Override
    public void onRequestPermissionsResult(
            int requestCode, @NonNull String[] permissions, @NonNull int[] grantResults) {
        if (requestCode == BraveStatsUtil.SHARE_STATS_WRITE_EXTERNAL_STORAGE_PERM
                && grantResults.length != 0
                && grantResults[0] == PackageManager.PERMISSION_GRANTED) {
            BraveStatsUtil.shareStats(R.layout.brave_stats_share_layout);
        }
        super.onRequestPermissionsResult(requestCode, permissions, grantResults);
    }

    /**
     * Disable background ads on Android. Issue #8641.
     */
    private void setBgBraveAdsDefaultOff() {
        SharedPreferences sharedPreferences = ContextUtils.getAppSharedPreferences();
        boolean exists = sharedPreferences.contains(
                BraveRewardsPreferences.PREF_ADS_SWITCH_DEFAULT_HAS_BEEN_SET);
        if (!exists) {
            SharedPreferences.Editor sharedPreferencesEditor = sharedPreferences.edit();
            sharedPreferencesEditor.putBoolean(BraveRewardsPreferences.PREF_ADS_SWITCH, false);
            sharedPreferencesEditor.putBoolean(
                    BraveRewardsPreferences.PREF_ADS_SWITCH_DEFAULT_HAS_BEEN_SET, true);
            sharedPreferencesEditor.apply();
        }
    }

    @Override
    public void performPreInflationStartup() {
        BraveDbUtil dbUtil = BraveDbUtil.getInstance();
        if (dbUtil.dbOperationRequested()) {
            AlertDialog dialog =
                    new AlertDialog.Builder(this)
                            .setMessage(dbUtil.performDbExportOnStart()
                                            ? getString(
                                                    R.string.brave_db_processing_export_alert_info)
                                            : getString(
                                                    R.string.brave_db_processing_import_alert_info))
                            .setCancelable(false)
                            .create();
            dialog.setCanceledOnTouchOutside(false);
            if (dbUtil.performDbExportOnStart()) {
                dbUtil.setPerformDbExportOnStart(false);
                dbUtil.ExportRewardsDb(dialog);
            } else if (dbUtil.performDbImportOnStart() && !dbUtil.dbImportFile().isEmpty()) {
                dbUtil.setPerformDbImportOnStart(false);
                dbUtil.ImportRewardsDb(dialog, dbUtil.dbImportFile());
            }
            dbUtil.cleanUpDbOperationRequest();
        }
        super.performPreInflationStartup();
    }

    @Override
    protected @LaunchIntentDispatcher.Action int maybeDispatchLaunchIntent(
            Intent intent, Bundle savedInstanceState) {
        boolean notificationUpdate = IntentUtils.safeGetBooleanExtra(
                intent, BravePreferenceKeys.BRAVE_UPDATE_EXTRA_PARAM, false);
        if (notificationUpdate) {
            SetUpdatePreferences();
        }

        return super.maybeDispatchLaunchIntent(intent, savedInstanceState);
    }

    private void SetUpdatePreferences() {
        Calendar currentTime = Calendar.getInstance();
        long milliSeconds = currentTime.getTimeInMillis();

        SharedPreferences sharedPref = getApplicationContext().getSharedPreferences(
                BravePreferenceKeys.BRAVE_NOTIFICATION_PREF_NAME, 0);
        SharedPreferences.Editor editor = sharedPref.edit();

        editor.putLong(BravePreferenceKeys.BRAVE_MILLISECONDS_NAME, milliSeconds);
        editor.apply();
    }

    public ObservableSupplier<BrowserControlsManager> getBrowserControlsManagerSupplier() {
        return mBrowserControlsManagerSupplier;
    }

    public int getToolbarShadowHeight() {
        View toolbarShadow = findViewById(R.id.toolbar_shadow);
        assert toolbarShadow != null;
        if (toolbarShadow != null) {
            return toolbarShadow.getHeight();
        }
        return 0;
    }

    public int getToolbarBottom() {
        View toolbarShadow = findViewById(R.id.toolbar_shadow);
        assert toolbarShadow != null;
        if (toolbarShadow != null) {
            return toolbarShadow.getBottom();
        }
        return 0;
    }

    @NativeMethods
    interface Natives {
        void restartStatsUpdater();
    }

    @Override
    public void initializeCompositor() {
        super.initializeCompositor();

        BraveTabUiFeatureUtilities.maybeOverrideEnableTabGroupAutoCreationPreference(
                ContextUtils.getApplicationContext());
    }

    @Override
    protected boolean supportsDynamicColors() {
        // Dynamic colors cause styling issues with Brave theme.
        return false;
    }

    private void InitBraveWalletService() {
        if (mBraveWalletService != null) {
            return;
        }

        mBraveWalletService = BraveWalletServiceFactory.getInstance().getBraveWalletService(this);
    }

    private void InitKeyringService() {
        if (mKeyringService != null) {
            return;
        }

        mKeyringService = KeyringServiceFactory.getInstance().getKeyringService(this);
    }

    private void InitJsonRpcService() {
        if (mJsonRpcService != null) {
            return;
        }

        mJsonRpcService = JsonRpcServiceFactory.getInstance().getJsonRpcService(this);
    }

    private void InitTxService() {
        if (mTxService != null) {
            return;
        }

        mTxService = TxServiceFactory.getInstance().getTxService(this);
    }

    private void InitEthTxManagerProxy() {
        if (mEthTxManagerProxy != null) {
            return;
        }

        mEthTxManagerProxy = TxServiceFactory.getInstance().getEthTxManagerProxy(this);
    }

    private void InitSolanaTxManagerProxy() {
        if (mSolanaTxManagerProxy != null) {
            return;
        }

        mSolanaTxManagerProxy = TxServiceFactory.getInstance().getSolanaTxManagerProxy(this);
    }

    private void InitBlockchainRegistry() {
        if (mBlockchainRegistry != null) {
            return;
        }

        mBlockchainRegistry = BlockchainRegistryFactory.getInstance().getBlockchainRegistry(this);
    }

    private void InitAssetRatioService() {
        if (mAssetRatioService != null) {
            return;
        }

        mAssetRatioService = AssetRatioServiceFactory.getInstance().getAssetRatioService(this);
    }

    private void initNativeServices() {
        InitBlockchainRegistry();
        InitTxService();
        InitEthTxManagerProxy();
        InitSolanaTxManagerProxy();
        InitAssetRatioService();
        InitBraveWalletService();
        InitKeyringService();
        InitJsonRpcService();
        setupWalletModel();
    }

    private void cleanUpNativeServices() {
        if (mKeyringService != null) mKeyringService.close();
        if (mAssetRatioService != null) mAssetRatioService.close();
        if (mBlockchainRegistry != null) mBlockchainRegistry.close();
        if (mJsonRpcService != null) mJsonRpcService.close();
        if (mTxService != null) mTxService.close();
        if (mEthTxManagerProxy != null) mEthTxManagerProxy.close();
        if (mSolanaTxManagerProxy != null) mSolanaTxManagerProxy.close();
        if (mBraveWalletService != null) mBraveWalletService.close();
        mKeyringService = null;
        mBlockchainRegistry = null;
        mJsonRpcService = null;
        mTxService = null;
        mEthTxManagerProxy = null;
        mSolanaTxManagerProxy = null;
        mAssetRatioService = null;
        mBraveWalletService = null;
    }

    @NonNull
    private BraveToolbarLayoutImpl getBraveToolbarLayout() {
        BraveToolbarLayoutImpl layout = findViewById(R.id.toolbar);
        assert layout != null;
        return layout;
    }
}<|MERGE_RESOLUTION|>--- conflicted
+++ resolved
@@ -111,7 +111,6 @@
 import org.chromium.chrome.browser.crypto_wallet.util.Utils;
 import org.chromium.chrome.browser.custom_layout.popup_window_tooltip.PopupWindowTooltip;
 import org.chromium.chrome.browser.dependency_injection.ChromeActivityComponent;
-import org.chromium.chrome.browser.firstrun.BraveFirstRunUtils;
 import org.chromium.chrome.browser.flags.ChromeFeatureList;
 import org.chromium.chrome.browser.flags.ChromeSwitches;
 import org.chromium.chrome.browser.fullscreen.BrowserControlsManager;
@@ -120,7 +119,6 @@
 import org.chromium.chrome.browser.ntp_background_images.util.NewTabPageListener;
 import org.chromium.chrome.browser.onboarding.BraveTalkOptInPopupListener;
 import org.chromium.chrome.browser.onboarding.OnboardingActivity;
-import org.chromium.chrome.browser.onboarding.OnboardingActivity2;
 import org.chromium.chrome.browser.onboarding.OnboardingPrefManager;
 import org.chromium.chrome.browser.onboarding.v2.HighlightDialogFragment;
 import org.chromium.chrome.browser.onboarding.v2.HighlightItem;
@@ -671,7 +669,6 @@
     @Override
     protected void initializeStartupMetrics() {
         super.initializeStartupMetrics();
-        // BraveFirstRunUtils.firstRunFlowComplete();
         // Disable FRE for arm64 builds where ChromeActivity is the one that
         // triggers FRE instead of ChromeLauncherActivity on arm32 build.
         BraveHelper.DisableFREDRP();
@@ -854,13 +851,7 @@
                 OnboardingPrefManager.getInstance().setDormantUsersNotificationsStarted(true);
             }
         }
-<<<<<<< HEAD
         initNativeServices();
-=======
-        InitBraveWalletService();
-        InitKeyringService();
-        InitJsonRpcService();
->>>>>>> 6934aab7
 
         if (OnboardingPrefManager.getInstance().isOnboardingSearchBoxTooltip()) {
             showSearchBoxTooltip();
@@ -874,11 +865,7 @@
         highlightView.setColor(
                 ContextCompat.getColor(this, R.color.onboarding_search_highlight_color));
         ViewGroup viewGroup = findViewById(android.R.id.content);
-<<<<<<< HEAD
         View anchorView = (View) findViewById(R.id.url_bar); // toolbar);
-=======
-        View anchorView = (View) findViewById(R.id.url_bar);//toolbar);
->>>>>>> 6934aab7
         float padding = (float) dpToPx(this, 16);
         new Handler().postDelayed(() -> {
             PopupWindowTooltip popupWindowTooltip =
@@ -1074,7 +1061,6 @@
         if (notifIntent != null && notifIntent.getStringExtra(RetentionNotificationUtil.NOTIFICATION_TYPE) != null) {
             String notificationType = notifIntent.getStringExtra(RetentionNotificationUtil.NOTIFICATION_TYPE);
             switch (notificationType) {
-<<<<<<< HEAD
                 case RetentionNotificationUtil.HOUR_3:
                 case RetentionNotificationUtil.HOUR_24:
                 case RetentionNotificationUtil.EVERY_SUNDAY:
@@ -1107,43 +1093,6 @@
                                 BraveActivity.this, false);
                     }
                     break;
-=======
-            case RetentionNotificationUtil.HOUR_3:
-            case RetentionNotificationUtil.HOUR_24:
-            case RetentionNotificationUtil.EVERY_SUNDAY:
-                checkForBraveStats();
-                break;
-            case RetentionNotificationUtil.DAY_6:
-            /*case RetentionNotificationUtil.BRAVE_STATS_ADS_TRACKERS:
-            case RetentionNotificationUtil.BRAVE_STATS_DATA:
-            case RetentionNotificationUtil.BRAVE_STATS_TIME:*/
-                if (getActivityTab() != null && getActivityTab().getUrl().getSpec() != null
-                        && !UrlUtilities.isNTPUrl(getActivityTab().getUrl().getSpec())) {
-                    getTabCreator(false).launchUrl(
-                            UrlConstants.NTP_URL, TabLaunchType.FROM_CHROME_UI);
-                }
-                break;
-            case RetentionNotificationUtil.DAY_10:
-            case RetentionNotificationUtil.DAY_30:
-            case RetentionNotificationUtil.DAY_35:
-                openRewardsPanel();
-                break;
-            case RetentionNotificationUtil.DORMANT_USERS_DAY_14:
-            case RetentionNotificationUtil.DORMANT_USERS_DAY_25:
-            case RetentionNotificationUtil.DORMANT_USERS_DAY_40:
-                showDormantUsersEngagementDialog(notificationType);
-                break;
-            case RetentionNotificationUtil.DEFAULT_BROWSER_1:
-            case RetentionNotificationUtil.DEFAULT_BROWSER_2:
-            case RetentionNotificationUtil.DEFAULT_BROWSER_3:
-                if (!BraveSetDefaultBrowserUtils.isBraveSetAsDefaultBrowser(BraveActivity.this)
-                        && !BraveSetDefaultBrowserUtils.isBraveDefaultDontAsk()) {
-                    isSetDefaultBrowserNotification = true;
-                    BraveSetDefaultBrowserUtils.showBraveSetDefaultBrowserDialog(
-                            BraveActivity.this, false);
-                }
-                break;
->>>>>>> 6934aab7
             }
         }
     }
