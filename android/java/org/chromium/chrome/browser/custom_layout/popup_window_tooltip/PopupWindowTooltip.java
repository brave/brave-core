/**
 * Copyright (c) 2021 The Brave Authors. All rights reserved.
 * This Source Code Form is subject to the terms of the Mozilla Public
 * License, v. 2.0. If a copy of the MPL was not distributed with this file,
 * You can obtain one at http://mozilla.org/MPL/2.0/.
 */
package org.chromium.chrome.browser.custom_layout.popup_window_tooltip;

import static org.chromium.ui.base.ViewUtils.dpToPx;

import android.annotation.SuppressLint;
import android.content.Context;
import android.graphics.Color;
import android.graphics.PointF;
import android.graphics.RectF;
import android.graphics.drawable.ColorDrawable;
import android.graphics.drawable.Drawable;
import android.os.Build;
import android.view.Gravity;
import android.view.LayoutInflater;
import android.view.MotionEvent;
import android.view.View;
import android.view.ViewGroup;
import android.view.ViewTreeObserver;
import android.view.WindowManager;
import android.widget.ImageView;
import android.widget.LinearLayout;
import android.widget.PopupWindow;

import androidx.annotation.ColorInt;
import androidx.annotation.DimenRes;
import androidx.annotation.LayoutRes;

import org.chromium.base.Log;
import org.chromium.chrome.R;

public class PopupWindowTooltip implements PopupWindow.OnDismissListener {
    private static final String TAG = PopupWindowTooltip.class.getSimpleName();

    // Default Resources
    private static final int mDefaultPopupWindowStyleRes = android.R.attr.popupWindowStyle;
    private static final int mDefaultArrowColorRes = R.color.shields_tooltip_arrow_color_1;
    private static final int mDefaultMarginRes = R.dimen.shields_tooltip_margin;
    private static final int mDefaultPaddingRes = R.dimen.shields_tooltip_padding;
    private static final int mDefaultArrowWidthRes = R.dimen.shields_tooltip_arrow_width;
    private static final int mDefaultArrowHeightRes = R.dimen.shields_tooltip_arrow_height;

    private final Context mContext;
    private OnDismissListener mOnDismissListener;
    private OnShowListener mOnShowListener;
    private PopupWindow mPopupWindow;
    private final int mGravity;
    private final int mArrowDirection;
    private final boolean mDismissOnInsideTouch;
    private final boolean mDismissOnOutsideTouch;
    private final boolean mModal;
    private final boolean mBackgroundDimDisabled;
    private final View mContentView;
    private View mContentLayout;
    private final View mAnchorView;
    private final float mMaxWidth;
    private ViewGroup mRootView;
    private ImageView mArrowView;
    private final Drawable mArrowColorDrawable;
    private final float mMargin;
    private final float mPadding;
    private final float mArrowWidth;
    private final float mArrowHeight;
    private boolean dismissed;
    private int width;
    private int height;

    private PopupWindowTooltip(Builder builder) {
        mContext = builder.context;
        mGravity = builder.gravity;
        mArrowDirection = builder.arrowDirection;
        mDismissOnInsideTouch = builder.dismissOnInsideTouch;
        mDismissOnOutsideTouch = builder.dismissOnOutsideTouch;
        mModal = builder.modal;
        mContentView = builder.contentView;
        mAnchorView = builder.anchorView;
        mMaxWidth = builder.maxWidth;
        mArrowWidth = builder.arrowWidth;
        mArrowHeight = builder.arrowHeight;
        mArrowColorDrawable = builder.arrowColorDrawable;
        mMargin = builder.margin;
        mPadding = builder.padding;
        mOnDismissListener = builder.onDismissListener;
        mOnShowListener = builder.onShowListener;
        mBackgroundDimDisabled = builder.backgroundDimDisabled;
        mRootView = PopupWindowTooltipUtils.findFrameLayout(mAnchorView);
        this.width = builder.width;
        this.height = builder.height;
        init();
    }

    private void init() {
        configPopupWindow();
        configContentView();
    }

    private void configPopupWindow() {
        mPopupWindow = new PopupWindow(mContext, null, mDefaultPopupWindowStyleRes);
        mPopupWindow.setOnDismissListener(this);
        mPopupWindow.setWidth(width);
        mPopupWindow.setHeight(height);
        mPopupWindow.setBackgroundDrawable(new ColorDrawable(Color.TRANSPARENT));
        mPopupWindow.setOutsideTouchable(true);
        mPopupWindow.setTouchable(true);
        mPopupWindow.setTouchInterceptor(new View.OnTouchListener() {
            @SuppressLint("ClickableViewAccessibility")
            @Override
            public boolean onTouch(View v, MotionEvent event) {
                final int x = (int) event.getX();
                final int y = (int) event.getY();

                if (!mDismissOnOutsideTouch && (event.getAction() == MotionEvent.ACTION_DOWN)
                        && ((x < 0) || (x >= mContentLayout.getMeasuredWidth()) || (y < 0)
                                || (y >= mContentLayout.getMeasuredHeight()))) {
                    return true;
                } else if (!mDismissOnOutsideTouch
                        && event.getAction() == MotionEvent.ACTION_OUTSIDE) {
                    return true;
                } else if ((event.getAction() == MotionEvent.ACTION_DOWN)
                        && mDismissOnInsideTouch) {
                    dismiss();
                    return true;
                }
                return false;
            }
        });
        mPopupWindow.setClippingEnabled(false);
    }

    public void show() {
        verifyDismissed();

        mContentLayout.getViewTreeObserver().addOnGlobalLayoutListener(mLocationLayoutListener);
        mContentLayout.getViewTreeObserver().addOnGlobalLayoutListener(mAutoDismissLayoutListener);

        mRootView.post(new Runnable() {
            @Override
            public void run() {
                if (mRootView.isShown()) {
                    mPopupWindow.showAtLocation(mRootView, Gravity.NO_GRAVITY, mRootView.getWidth(),
                            mRootView.getHeight());
                    if (!mBackgroundDimDisabled) {
                        dimBackgroundPopupWindow();
                    }
                } else
                    Log.e(TAG, "Tooltip cannot be shown, root view is invalid or has been closed.");
            }
        });
    }

    private void dimBackgroundPopupWindow() {
        View container = mPopupWindow.getContentView().getRootView();
        Context context = mPopupWindow.getContentView().getContext();
        WindowManager wm = (WindowManager) context.getSystemService(Context.WINDOW_SERVICE);
        WindowManager.LayoutParams p = (WindowManager.LayoutParams) container.getLayoutParams();
        p.flags |= WindowManager.LayoutParams.FLAG_DIM_BEHIND;
        p.dimAmount = 0.4f;
        wm.updateViewLayout(container, p);

        if (Build.VERSION.SDK_INT >= Build.VERSION_CODES.S) {
<<<<<<< HEAD
            // getWindow().getAttributes().setBlurBehindRadius(50);
            // mPopupWindow.setBackgroundBlurRadius(150);
=======
                //getWindow().getAttributes().setBlurBehindRadius(50);
            //mPopupWindow.setBackgroundBlurRadius(150);
>>>>>>> 6934aab7
        }
    }

    private void verifyDismissed() {
        if (dismissed) {
            throw new IllegalArgumentException("Tooltip has been dismissed.");
        }
    }

    private PointF calculePopupLocation() {
        PointF location = new PointF();

        final RectF anchorRect = PopupWindowTooltipUtils.calculeRectInWindow(mAnchorView);
        final PointF anchorCenter = new PointF(anchorRect.centerX(), anchorRect.centerY());

        switch (mGravity) {
            case Gravity.START:
                location.x = anchorRect.left - mPopupWindow.getContentView().getWidth() - mMargin;
                location.y = anchorCenter.y - mPopupWindow.getContentView().getHeight() / 2f;
                break;
            case Gravity.END:
                location.x = anchorRect.right + mMargin;
                location.y = anchorCenter.y - mPopupWindow.getContentView().getHeight() / 2f;
                break;
            case Gravity.TOP:
                location.x = anchorCenter.x - mPopupWindow.getContentView().getWidth() / 2f;
                location.y = anchorRect.top - mPopupWindow.getContentView().getHeight() - mMargin;
                break;
            case Gravity.BOTTOM:
                location.x = anchorCenter.x - mPopupWindow.getContentView().getWidth() / 2f;
                location.y = anchorRect.bottom + mMargin;
                break;
            case Gravity.CENTER:
                location.x = anchorCenter.x - mPopupWindow.getContentView().getWidth() / 2f;
                location.y = anchorCenter.y - mPopupWindow.getContentView().getHeight() / 2f;
                break;
            default:
                throw new IllegalArgumentException(
                        "Gravity must have be CENTER, START, END, TOP or BOTTOM.");
        }

        return location;
    }

    private void configContentView() {
        mContentView.setPadding((int) mPadding, (int) mPadding, (int) mPadding, (int) mPadding);

        LinearLayout linearLayout = new LinearLayout(mContext);
        linearLayout.setLayoutParams(new ViewGroup.LayoutParams(
                ViewGroup.LayoutParams.WRAP_CONTENT, ViewGroup.LayoutParams.WRAP_CONTENT));
        linearLayout.setOrientation(mArrowDirection == ArrowColorDrawable.LEFT
                                || mArrowDirection == ArrowColorDrawable.RIGHT
                        ? LinearLayout.HORIZONTAL
                        : LinearLayout.VERTICAL);
        int layoutPadding = 0;
        linearLayout.setPadding(layoutPadding, layoutPadding, layoutPadding, layoutPadding);

        mArrowView = new ImageView(mContext);
        mArrowView.setImageDrawable(mArrowColorDrawable);
        LinearLayout.LayoutParams arrowLayoutParams;

        if (mArrowDirection == ArrowColorDrawable.TOP
                || mArrowDirection == ArrowColorDrawable.BOTTOM) {
            arrowLayoutParams =
                    new LinearLayout.LayoutParams((int) mArrowWidth, (int) mArrowHeight, 0);
        } else {
            arrowLayoutParams =
                    new LinearLayout.LayoutParams((int) mArrowHeight, (int) mArrowWidth, 0);
        }

        arrowLayoutParams.gravity = Gravity.CENTER;
        mArrowView.setLayoutParams(arrowLayoutParams);

        if (mArrowDirection == ArrowColorDrawable.BOTTOM
                || mArrowDirection == ArrowColorDrawable.RIGHT) {
            linearLayout.addView(mContentView);
            linearLayout.addView(mArrowView);
        } else {
            linearLayout.addView(mArrowView);
            linearLayout.addView(mContentView);
        }

        LinearLayout.LayoutParams contentViewParams =
                new LinearLayout.LayoutParams(width, height, 0);
        contentViewParams.gravity = Gravity.CENTER;
        mContentView.setLayoutParams(contentViewParams);

        mContentLayout = linearLayout;
        mContentLayout.setVisibility(View.INVISIBLE);
        mPopupWindow.setContentView(mContentLayout);
    }

    public void dismiss() {
        if (dismissed) return;

        dismissed = true;
        if (mPopupWindow != null) {
            mPopupWindow.dismiss();
        }
    }
    public boolean isShowing() {
        return mPopupWindow != null && mPopupWindow.isShowing();
    }
    public <T extends View> T findViewById(int id) {
        // noinspection unchecked
        return (T) mContentLayout.findViewById(id);
    }
    @Override
    public void onDismiss() {
        dismissed = true;
        mRootView = null;
        if (mOnDismissListener != null) mOnDismissListener.onDismiss(this);
        mOnDismissListener = null;
        mPopupWindow.getContentView().getViewTreeObserver().removeOnGlobalLayoutListener(
                mLocationLayoutListener);
        mPopupWindow.getContentView().getViewTreeObserver().removeOnGlobalLayoutListener(
                mArrowLayoutListener);
        mPopupWindow.getContentView().getViewTreeObserver().removeOnGlobalLayoutListener(
                mShowLayoutListener);
        mPopupWindow.getContentView().getViewTreeObserver().removeOnGlobalLayoutListener(
                mAutoDismissLayoutListener);
        mPopupWindow = null;
    }
    private final ViewTreeObserver.OnGlobalLayoutListener mLocationLayoutListener =
            new ViewTreeObserver.OnGlobalLayoutListener() {
                @Override
                public void onGlobalLayout() {
                    final PopupWindow popup = mPopupWindow;
                    if (popup == null || dismissed) return;
                    if (mMaxWidth > 0 && mContentView.getWidth() > mMaxWidth) {
                        PopupWindowTooltipUtils.setWidth(mContentView, mMaxWidth);
                        popup.update(ViewGroup.LayoutParams.WRAP_CONTENT,
                                ViewGroup.LayoutParams.WRAP_CONTENT);
                        return;
                    }
                    popup.getContentView().getViewTreeObserver().removeOnGlobalLayoutListener(this);
                    popup.getContentView().getViewTreeObserver().addOnGlobalLayoutListener(
                            mArrowLayoutListener);
                    PointF location = calculePopupLocation();
                    popup.setClippingEnabled(true);
                    popup.update((int) location.x, (int) location.y, popup.getWidth(),
                            popup.getHeight());
                    popup.getContentView().requestLayout();
                }
            };
    private final ViewTreeObserver.OnGlobalLayoutListener mArrowLayoutListener =
            new ViewTreeObserver.OnGlobalLayoutListener() {
                @Override
                public void onGlobalLayout() {
                    final PopupWindow popup = mPopupWindow;
                    if (popup == null || dismissed) return;
                    popup.getContentView().getViewTreeObserver().removeOnGlobalLayoutListener(this);
                    popup.getContentView().getViewTreeObserver().addOnGlobalLayoutListener(
                            mShowLayoutListener);
                    RectF achorRect = PopupWindowTooltipUtils.calculeRectOnScreen(mAnchorView);
                    RectF contentViewRect =
                            PopupWindowTooltipUtils.calculeRectOnScreen(mContentLayout);
                    float x;
                    float y;
                    if (mArrowDirection == ArrowColorDrawable.TOP
                            || mArrowDirection == ArrowColorDrawable.BOTTOM) {
                        x = mContentLayout.getPaddingLeft() + dpToPx(mContext, 2);
                        float centerX =
                                (contentViewRect.width() / 2f) - (mArrowView.getWidth() / 2f);
                        float newX = centerX - (contentViewRect.centerX() - achorRect.centerX());
                        if (newX > x) {
                            if (newX + mArrowView.getWidth() + x > contentViewRect.width()) {
                                x = contentViewRect.width() - mArrowView.getWidth() - x;
                            } else {
                                x = newX;
                            }
                        }
                        y = mArrowView.getTop();
                        y = y + (mArrowDirection == ArrowColorDrawable.BOTTOM ? -1 : +1);
                    } else {
                        y = mContentLayout.getPaddingTop() + dpToPx(mContext, 2);
                        float centerY =
                                (contentViewRect.height() / 2f) - (mArrowView.getHeight() / 2f);
                        float newY = centerY - (contentViewRect.centerY() - achorRect.centerY());
                        if (newY > y) {
                            if (newY + mArrowView.getHeight() + y > contentViewRect.height()) {
                                y = contentViewRect.height() - mArrowView.getHeight() - y;
                            } else {
                                y = newY;
                            }
                        }
                        x = mArrowView.getLeft();
                        x = x + (mArrowDirection == ArrowColorDrawable.RIGHT ? -1 : +1);
                    }
                    mArrowView.setX((int) x);
                    mArrowView.setY((int) y);
                    popup.getContentView().requestLayout();
                }
            };
    private final ViewTreeObserver.OnGlobalLayoutListener mShowLayoutListener =
            new ViewTreeObserver.OnGlobalLayoutListener() {
                @Override
                public void onGlobalLayout() {
                    final PopupWindow popup = mPopupWindow;
                    if (popup == null || dismissed) return;
                    popup.getContentView().getViewTreeObserver().removeOnGlobalLayoutListener(this);
                    if (mOnShowListener != null) mOnShowListener.onShow(PopupWindowTooltip.this);
                    mOnShowListener = null;
                    mContentLayout.setVisibility(View.VISIBLE);
                }
            };
    private final ViewTreeObserver.OnGlobalLayoutListener mAutoDismissLayoutListener =
            new ViewTreeObserver.OnGlobalLayoutListener() {
                @Override
                public void onGlobalLayout() {
                    final PopupWindow popup = mPopupWindow;
                    if (popup == null || dismissed) return;
                    if (!mRootView.isShown()) dismiss();
                }
            };
    public interface OnDismissListener {
        void onDismiss(PopupWindowTooltip tooltip);
    }
    public interface OnShowListener {
        void onShow(PopupWindowTooltip tooltip);
    }

    public static class Builder {
        private final Context context;
        private boolean dismissOnInsideTouch = true;
        private boolean dismissOnOutsideTouch = true;
        private boolean modal;
        private boolean backgroundDimDisabled = false;
        private View contentView;
        private View anchorView;
        private int arrowDirection = ArrowColorDrawable.AUTO;
        private int gravity = Gravity.BOTTOM;
        private float maxWidth;
        private Drawable arrowColorDrawable;
        private float margin = -1;
        private float padding = -1;
        private OnDismissListener onDismissListener;
        private OnShowListener onShowListener;
        private int arrowColor;
        private float arrowHeight;
        private float arrowWidth;
        private int width = ViewGroup.LayoutParams.WRAP_CONTENT;
        private int height = ViewGroup.LayoutParams.WRAP_CONTENT;
        public Builder(Context context) {
            this.context = context;
        }
        public PopupWindowTooltip build() throws IllegalArgumentException {
            validateArguments();
            if (arrowColor == 0) {
                arrowColor = PopupWindowTooltipUtils.getColor(context, mDefaultArrowColorRes);
            }
            if (margin < 0) {
                margin = context.getResources().getDimension(mDefaultMarginRes);
            }
            if (padding < 0) {
                padding = context.getResources().getDimension(mDefaultPaddingRes);
            }
            if (arrowDirection == ArrowColorDrawable.AUTO)
                arrowDirection = PopupWindowTooltipUtils.tooltipGravityToArrowDirection(gravity);
            if (arrowColorDrawable == null)
                arrowColorDrawable = new ArrowColorDrawable(arrowColor, arrowDirection);
            if (arrowWidth == 0)
                arrowWidth = context.getResources().getDimension(mDefaultArrowWidthRes);
            if (arrowHeight == 0)
                arrowHeight = context.getResources().getDimension(mDefaultArrowHeightRes);
            return new PopupWindowTooltip(this);
        }
        private void validateArguments() throws IllegalArgumentException {
            if (context == null) {
                throw new IllegalArgumentException("Context not specified.");
            }
            if (anchorView == null) {
                throw new IllegalArgumentException("Anchor view not specified.");
            }
        }
        public Builder setWidth(int width) {
            this.width = width;
            return this;
        }
        public Builder setHeight(int height) {
            this.height = height;
            return this;
        }
        public Builder contentView(@LayoutRes int contentViewId) {
            LayoutInflater inflater =
                    (LayoutInflater) context.getSystemService(Context.LAYOUT_INFLATER_SERVICE);
            this.contentView = inflater.inflate(contentViewId, null, false);
            return this;
        }
        public Builder dismissOnInsideTouch(boolean dismissOnInsideTouch) {
            this.dismissOnInsideTouch = dismissOnInsideTouch;
            return this;
        }
        public Builder dismissOnOutsideTouch(boolean dismissOnOutsideTouch) {
            this.dismissOnOutsideTouch = dismissOnOutsideTouch;
            return this;
        }
        public Builder modal(boolean modal) {
            this.modal = modal;
            return this;
        }
        public Builder backgroundDimDisabled(boolean backgroundDimDisabled) {
            this.backgroundDimDisabled = backgroundDimDisabled;
            return this;
        }
        public Builder anchorView(View anchorView) {
            this.anchorView = anchorView;
            return this;
        }
        public Builder gravity(int gravity) {
            this.gravity = gravity;
            return this;
        }
        public Builder arrowDirection(int arrowDirection) {
            this.arrowDirection = arrowDirection;
            return this;
        }
        public Builder maxWidth(@DimenRes int maxWidthRes) {
            this.maxWidth = context.getResources().getDimension(maxWidthRes);
            return this;
        }
        public Builder maxWidth(float maxWidth) {
            this.maxWidth = maxWidth;
            return this;
        }
        public Builder padding(float padding) {
            this.padding = padding;
            return this;
        }
        public Builder padding(@DimenRes int paddingRes) {
            this.padding = context.getResources().getDimension(paddingRes);
            return this;
        }
        public Builder margin(float margin) {
            this.margin = margin;
            return this;
        }
        public Builder margin(@DimenRes int marginRes) {
            this.margin = context.getResources().getDimension(marginRes);
            return this;
        }
        public Builder arrowColor(@ColorInt int arrowColor) {
            this.arrowColor = arrowColor;
            return this;
        }
        public Builder arrowHeight(float arrowHeight) {
            this.arrowHeight = arrowHeight;
            return this;
        }
        public Builder arrowWidth(float arrowWidth) {
            this.arrowWidth = arrowWidth;
            return this;
        }
        public Builder onDismissListener(OnDismissListener onDismissListener) {
            this.onDismissListener = onDismissListener;
            return this;
        }
        public Builder onShowListener(OnShowListener onShowListener) {
            this.onShowListener = onShowListener;
            return this;
        }
    }
}<|MERGE_RESOLUTION|>--- conflicted
+++ resolved
@@ -161,16 +161,6 @@
         p.flags |= WindowManager.LayoutParams.FLAG_DIM_BEHIND;
         p.dimAmount = 0.4f;
         wm.updateViewLayout(container, p);
-
-        if (Build.VERSION.SDK_INT >= Build.VERSION_CODES.S) {
-<<<<<<< HEAD
-            // getWindow().getAttributes().setBlurBehindRadius(50);
-            // mPopupWindow.setBackgroundBlurRadius(150);
-=======
-                //getWindow().getAttributes().setBlurBehindRadius(50);
-            //mPopupWindow.setBackgroundBlurRadius(150);
->>>>>>> 6934aab7
-        }
     }
 
     private void verifyDismissed() {
