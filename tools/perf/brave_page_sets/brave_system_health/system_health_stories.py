--- conflicted
+++ resolved
@@ -129,13 +129,6 @@
   TAGS = [story_tags.YEAR_2023]
 
 
-<<<<<<< HEAD
-class MultiTabLoadExampleStory2023(_BraveMultiTabLoadingStory):
-  NAME = 'multitab_load:site:example.com:2023'
-  URL = 'https://example.com'
-  SCROLL_PAGE = False
-  TAGS = [story_tags.YEAR_2023]
-=======
 class LoadHackernewsStory2024(_BraveLoadingStory):
   NAME = 'load:site:hackernews:2024'
   URL = 'https://news.ycombinator.com/'
@@ -165,4 +158,10 @@
   NAME = 'load:ntp:brave_news:2024'
   URL = 'chrome://newtab/'
   TAGS = [story_tags.YEAR_2024]
->>>>>>> 4c782ba8
+
+
+class MultiTabLoadExampleStory2023(_BraveMultiTabLoadingStory):
+  NAME = 'multitab_load:site:example.com:2023'
+  URL = 'https://example.com'
+  SCROLL_PAGE = False
+  TAGS = [story_tags.YEAR_2023]