--- conflicted
+++ resolved
@@ -51,17 +51,8 @@
 #include "bat/ads/internal/resources/behavioral/bandits/epsilon_greedy_bandit_resource.h"
 #include "bat/ads/internal/resources/behavioral/purchase_intent/purchase_intent_resource.h"
 #include "bat/ads/internal/resources/contextual/text_classification/text_classification_resource.h"
-<<<<<<< HEAD
+#include "bat/ads/internal/resources/contextual/text_embedding/text_embedding_resource.h"
 #include "bat/ads/internal/resources/resource_manager.h"
-=======
-#include "bat/ads/internal/resources/contextual/text_embedding/text_embedding_resource.h"
-#include "bat/ads/internal/resources/country_components.h"
-#include "bat/ads/internal/resources/language_components.h"
-#include "bat/ads/internal/serving/inline_content_ad_serving.h"
-#include "bat/ads/internal/serving/new_tab_page_ad_serving.h"
-#include "bat/ads/internal/serving/notification_ad_serving.h"
-#include "bat/ads/internal/settings/settings.h"
->>>>>>> fd3e4daa
 #include "bat/ads/internal/studies/studies_util.h"
 #include "bat/ads/internal/tabs/tab_manager.h"
 #include "bat/ads/internal/transfer/transfer.h"
@@ -182,17 +173,7 @@
 }
 
 void AdsImpl::ChangeLocale(const std::string& locale) {
-<<<<<<< HEAD
   LocaleManager::GetInstance()->OnLocaleDidChange(locale);
-=======
-  subdivision_targeting_->MaybeFetchForLocale(locale);
-
-  anti_targeting_resource_->Load();
-  conversions_resource_->Load();
-  purchase_intent_resource_->Load();
-  text_classification_resource_->Load();
-  text_embedding_resource_->Load();
->>>>>>> fd3e4daa
 }
 
 void AdsImpl::OnPrefChanged(const std::string& path) {
@@ -202,32 +183,8 @@
 void AdsImpl::OnHtmlLoaded(const int32_t tab_id,
                            const std::vector<GURL>& redirect_chain,
                            const std::string& html) {
-<<<<<<< HEAD
   TabManager::GetInstance()->OnHtmlContentDidChange(tab_id, redirect_chain,
                                                     html);
-=======
-  DCHECK(!redirect_chain.empty());
-
-  if (!IsInitialized()) {
-    return;
-  }
-
-  const uint32_t hash = base::FastHash(html);
-  if (hash == last_html_loaded_hash_) {
-    return;
-  }
-  last_html_loaded_hash_ = hash;
-
-  if (text_embedding_processor_->IsEmbeddingEnabled()) {
-    text_embedding_processor_->Process(html);
-  }
-
-  transfer_->MaybeTransferAd(tab_id, redirect_chain);
-
-  conversions_->MaybeConvert(
-      redirect_chain, html,
-      conversions_resource_->get()->conversion_id_patterns);
->>>>>>> fd3e4daa
 }
 
 void AdsImpl::OnTextLoaded(const int32_t tab_id,
@@ -308,20 +265,7 @@
 }
 
 void AdsImpl::OnResourceComponentUpdated(const std::string& id) {
-<<<<<<< HEAD
   ResourceManager::GetInstance()->UpdateResource(id);
-=======
-  if (kComponentLanguageIds.find(id) != kComponentLanguageIds.end()) {
-    text_classification_resource_->Load();
-    text_embedding_resource_->Load();
-  } else if (kComponentCountryIds.find(id) != kComponentCountryIds.end()) {
-    purchase_intent_resource_->Load();
-    anti_targeting_resource_->Load();
-    conversions_resource_->Load();
-  } else {
-    BLOG(0, "Unknown resource for " << id);
-  }
->>>>>>> fd3e4daa
 }
 
 bool AdsImpl::GetNotificationAd(const std::string& placement_id,
