# Since recent changes upstream, Chromium is now using IDs up to ~46310
# (see end of //out/Component/gen/tools/gritsettings/default_resource_ids),
# so let's leave some padding after that and start assigning them on 47500.
{
  "SRCDIR": "../..",
  "brave/common/extensions/api/brave_api_resources.grd": {
    "includes": [55400],
  },
  "brave/components/resources/brave_components_resources.grd": {
    "includes": [55410],
  },
  # This file is generated during the build.
  "<(SHARED_INTERMEDIATE_DIR)/brave/web-ui-brave_adblock/brave_adblock.grd": {
    "META": {"sizes": {"includes": [10]}},
    "includes": [55600],
  },
  # This file is generated during the build.
  "<(SHARED_INTERMEDIATE_DIR)/brave/web-ui-brave_new_tab/brave_new_tab.grd": {
    "META": {"sizes": {"includes": [50]}},
    "includes": [55620],
  },
  # This file is generated during the build.
  "<(SHARED_INTERMEDIATE_DIR)/brave/web-ui-brave_welcome/brave_welcome.grd": {
    "META": {"sizes": {"includes": [20]}},
    "includes": [55670],
  },
  # This file is generated during the build.
  "<(SHARED_INTERMEDIATE_DIR)/brave/browser/resources/settings/brave_settings_resources.grd": {
    "META": {"sizes": {"includes": [20]}},
    "includes": [55690],
  },
  "brave/app/brave_generated_resources.grd": {
    "includes": [55700],
    "messages": [55750],
  },
  "brave/app/theme/brave_theme_resources.grd": {
    "structures": [56700],
  },
  "brave/app/theme/brave_unscaled_resources.grd": {
    "includes": [56800],
  },
  # This file is generated during the build.
  "<(SHARED_INTERMEDIATE_DIR)/brave/web-ui-brave_webtorrent/brave_webtorrent.grd": {
    "META": {"sizes": {"includes": [10]}},
    "includes": [56810],
  },
  "brave/components/brave_webtorrent/resources.grd": {
    "includes": [56820],
  },
  # This file is generated during the build.
  "<(SHARED_INTERMEDIATE_DIR)/brave/web-ui-brave_rewards_panel/brave_rewards_panel.grd": {
    "META": {"sizes": {"includes": [20]}},
    "includes": [56830],
  },
  "brave/components/brave_rewards/resources/brave_rewards_static_resources.grd": {
    "includes": [56850],
  },
  # This file is generated during the build.
  "<(SHARED_INTERMEDIATE_DIR)/brave/web-ui-brave_rewards_page/brave_rewards_page.grd": {
    "META": {"sizes": {"includes": [20]}},
    "includes": [56860],
  },
  # This file is generated during the build.
  "<(SHARED_INTERMEDIATE_DIR)/brave/web-ui-brave_rewards_internals/brave_rewards_internals.grd": {
    "META": {"sizes": {"includes": [10]}},
    "includes": [56880],
  },
  # This file is generated during the build.
  "<(SHARED_INTERMEDIATE_DIR)/brave/web-ui-brave_rewards_tip/brave_rewards_tip.grd": {
    "META": {"sizes": {"includes": [20]}},
    "includes": [56890],
  },
  "brave/components/resources/brave_components_strings.grd": {
    "messages": [56950],
  },
  "brave/components/brave_ads/resources/bat_ads_resources.grd": {
    "includes": [59450]
  },
  # This file is generated during the build.
  "<(SHARED_INTERMEDIATE_DIR)/brave/web-ui-brave_wallet_page/brave_wallet_page.grd": {
    "META": {"sizes": {"includes": [200]}},
    "includes": [59460],
  },
  # This file is generated during the build.
  "<(SHARED_INTERMEDIATE_DIR)/brave/web-ui-ethereum_remote_client_page/ethereum_remote_client_page.grd": {
    "META": {"sizes": {"includes": [10]}},
    "includes": [59660],
  },
  # This file is generated during the build.
  "<(SHARED_INTERMEDIATE_DIR)/brave/web-ui-brave_wallet_panel/brave_wallet_panel.grd": {
    "META": {"sizes": {"includes": [200]}},
    "includes": [59670],
  },
  "brave/components/brave_extension/extension/resources.grd": {
    "includes": [59950],
  },
  # This file is generated during the build.
  "<(SHARED_INTERMEDIATE_DIR)/brave/web-ui-brave_extension/brave_extension.grd": {
    "META": {"sizes": {"includes": [10]}},
    "includes": [59970],
  },
  # This file is generated during the build.
  "<(SHARED_INTERMEDIATE_DIR)/brave/web-ui-webcompat_reporter/webcompat_reporter.grd": {
    "META": {"sizes": {"includes": [10]}},
    "includes": [59980],
  },
  # This file is generated during the build.
  "<(SHARED_INTERMEDIATE_DIR)/brave/web-ui-ipfs/ipfs.grd": {
    "META": {"sizes": {"includes": [10]}},
    "includes": [59990],
  },
  # This file is generated during the build.
  "<(SHARED_INTERMEDIATE_DIR)/brave/web-ui-cosmetic_filters/cosmetic_filters.grd": {
    "META": {"sizes": {"includes": [10]}},
    "includes": [60000],
  },
  "brave/components/tor/resources/tor_static_resources.grd": {
    "includes": [60010],
  },
  # This file is generated during the build.
  "<(SHARED_INTERMEDIATE_DIR)/brave/web-ui-tor_internals/tor_internals.grd": {
    "META": {"sizes": {"includes": [10]}},
    "includes": [60020],
  },
  # This file is generated during the build.
  "<(SHARED_INTERMEDIATE_DIR)/brave/web-ui-brave_wallet_script/brave_wallet_script.grd": {
    "META": {"sizes": {"includes": [10]}},
    "includes": [60030],
  },
  # This file is generated during the build.
  "<(SHARED_INTERMEDIATE_DIR)/brave/web-ui-brave_vpn_panel/brave_vpn_panel.grd": {
    "META": {"sizes": {"includes": [10]}},
    "includes": [60040],
  },
  # This file is generated during the build.
  "<(SHARED_INTERMEDIATE_DIR)/brave/web-ui-brave_shields_panel/brave_shields_panel.grd": {
    "META": {"sizes": {"includes": [10]}},
    "includes": [60050],
  },
  # This file is generated during the build.
  "<(SHARED_INTERMEDIATE_DIR)/brave/web-ui-trezor_bridge/trezor_bridge.grd": {
    "META": {"sizes": {"includes": [10]}},
    "includes": [60060],
  },
  # This file is generated during the build.
  "<(SHARED_INTERMEDIATE_DIR)/brave/web-ui-market_display/market_display.grd": {
    "META": {"sizes": {"includes": [100]}},
    "includes": [60070],
  },
  # This file is generated during the build.
  "<(SHARED_INTERMEDIATE_DIR)/brave/web-ui-brave_private_new_tab/brave_private_new_tab.grd": {
    "META": {"sizes": {"includes": [10]}},
    "includes": [60170],
  },
  "<(SHARED_INTERMEDIATE_DIR)/brave/web-ui-playlist/playlist.grd": {
    "META": {"sizes": {"includes": [10]}},
    "includes": [60180],
  },
  "<(SHARED_INTERMEDIATE_DIR)/brave/web-ui-ledger_bridge/ledger_bridge.grd": {
    "META": {"sizes": {"includes": [10]}},
    "includes": [60190],
  },
  # This file is generated during the build.
  "<(SHARED_INTERMEDIATE_DIR)/brave/web-ui-nft_display/nft_display.grd": {
    "META": {"sizes": {"includes": [90]}},
    "includes": [60200],
  },
  "<(SHARED_INTERMEDIATE_DIR)/brave/web-ui-cookie_list_opt_in/cookie_list_opt_in.grd": {
    "META": {"sizes": {"includes": [10]}},
    "includes": [60290],
  },
  "<(SHARED_INTERMEDIATE_DIR)/brave/web-ui-brave_speedreader_toolbar/brave_speedreader_toolbar.grd": {
    "META": {"sizes": {"includes": [10]}},
    "includes": [60300],
  },
  "<(SHARED_INTERMEDIATE_DIR)/brave/web-ui-brave_adblock_internals/brave_adblock_internals.grd": {
    "META": {"sizes": {"includes": [10]}},
    "includes": [60310],
  },
  "<(SHARED_INTERMEDIATE_DIR)/brave/web-ui-commands/commands.grd": {
    "META": {"sizes": {"includes": [10]}},
    "includes": [60320],
  },
  "<(SHARED_INTERMEDIATE_DIR)/brave/web-ui-brave_wallet_swap_page/brave_wallet_swap_page.grd": {
    "META": {"sizes": {"includes": [150]}},
    "includes": [60330],
  },
  "<(SHARED_INTERMEDIATE_DIR)/brave/web-ui-brave_wallet_send_page/brave_wallet_send_page.grd": {
    "META": {"sizes": {"includes": [100]}},
    "includes": [60470],
  },
  "<(SHARED_INTERMEDIATE_DIR)/brave/web-ui-brave_wallet_deposit_page/brave_wallet_deposit_page.grd": {
    "META": {"sizes": {"includes": [100]}},
    "includes": [60570],
  },
  "<(SHARED_INTERMEDIATE_DIR)/brave/web-ui-brave_wallet_fund_wallet_page/brave_wallet_fund_wallet_page.grd": {
    "META": {"sizes": {"includes": [100]}},
    "includes": [60670],
  },
  "<(SHARED_INTERMEDIATE_DIR)/brave/web-ui-tip_panel/tip_panel.grd": {
    "META": {"sizes": {"includes": [20]}},
    "includes": [60770]
  },
  "<(SHARED_INTERMEDIATE_DIR)/brave/web-ui-ai_chat_ui/ai_chat_ui.grd": {
    "META": {"sizes": {"includes": [200]}},
    "includes": [60970],
  },
  "<(SHARED_INTERMEDIATE_DIR)/brave/web-ui-skus_internals/skus_internals.grd": {
    "META": {"sizes": {"includes": [10]}},
    "includes": [60980],
  },
  "<(SHARED_INTERMEDIATE_DIR)/brave/web-ui-brave_news_internals/brave_news_internals.grd": {
<<<<<<< HEAD
    "META": {"sizes": {"includes": [10]}},
    "includes": [60990],
  },
  # This file is generated during the build.
  "<(SHARED_INTERMEDIATE_DIR)/brave/web-ui-line_chart_display/line_chart_display.grd": {
    "META": {"sizes": {"includes": [10]}},
    "includes": [61000]
  },
  "<(SHARED_INTERMEDIATE_DIR)/brave/web-ui-brave_player/brave_player.grd": {
    "META": {"sizes": {"includes": [10]}},
    "includes": [61010],
  }
=======
    "META": {"sizes": {"includes": [100]}},
    "includes": [63650],
  },
  "<(SHARED_INTERMEDIATE_DIR)/brave/web-ui-parental_control/parental_control.grd": {
    "META": {"sizes": {"includes": [500]}},
    "includes": [65000],
  },
  "brave/components/parental_control/resources.grd": {
    "includes": [71000],
  } 
>>>>>>> 99e886c7
}<|MERGE_RESOLUTION|>--- conflicted
+++ resolved
@@ -210,7 +210,6 @@
     "includes": [60980],
   },
   "<(SHARED_INTERMEDIATE_DIR)/brave/web-ui-brave_news_internals/brave_news_internals.grd": {
-<<<<<<< HEAD
     "META": {"sizes": {"includes": [10]}},
     "includes": [60990],
   },
@@ -222,17 +221,12 @@
   "<(SHARED_INTERMEDIATE_DIR)/brave/web-ui-brave_player/brave_player.grd": {
     "META": {"sizes": {"includes": [10]}},
     "includes": [61010],
+  },
+  "<(SHARED_INTERMEDIATE_DIR)/brave/web-ui-parental_control/parental_control.grd": {
+    "META": {"sizes": {"includes": [100]}},
+    "includes": [62000],
+  },
+  "brave/components/parental_control/resources.grd": {
+    "includes": [62100],
   }
-=======
-    "META": {"sizes": {"includes": [100]}},
-    "includes": [63650],
-  },
-  "<(SHARED_INTERMEDIATE_DIR)/brave/web-ui-parental_control/parental_control.grd": {
-    "META": {"sizes": {"includes": [500]}},
-    "includes": [65000],
-  },
-  "brave/components/parental_control/resources.grd": {
-    "includes": [71000],
-  } 
->>>>>>> 99e886c7
 }