// Copyright (c) 2018 The Brave Authors. All rights reserved.
// This Source Code Form is subject to the terms of the Mozilla Public
// License, v. 2.0. If a copy of the MPL was not distributed with this file,
// You can obtain one at https://mozilla.org/MPL/2.0/.

const fs = require('fs-extra')
const path = require('path')

const Config = require('../lib/config')
const Log = require('../lib/logging')
const util = require('../lib/util')
const assert = require('assert')
<<<<<<< HEAD
const { getAffectedTests } = require('./getAffectedTests')
const {
  getTestBinary,
  getTestsToRun,
  getApplicableFilters,
  getChromiumUnitTestsSuites,
} = require('./testUtils')
=======

const getTestBinary = (config, suite) => {
  let testBinary = suite
  if (testBinary === 'brave_java_unit_tests') {
    testBinary = path.join('bin', 'run_brave_java_unit_tests')
  } else if (testBinary === 'brave_junit_tests') {
    testBinary = path.join('bin', 'run_brave_junit_tests')
  }

  if (config.isIOS()) {
    testBinary = path.join(`${testBinary}.app`)
  }

  if (process.platform === 'win32') {
    testBinary = path.join(`${testBinary}.exe`)
  }
  return path.join(config.outputDir, testBinary)
}

const getChromiumTestsSuites = (config) => {
  return getTestsToRun(config, 'chromium_unit_tests').concat(['browser_tests'])
}

const getTestsToRun = (config, suite) => {
  const testDepFile = path.join(config.outputDir, `${suite}.json`)
  if (fs.existsSync(testDepFile)) {
    suiteDepNames = JSON.parse(
      fs.readFileSync(testDepFile, { encoding: 'utf-8' }),
    )
    return suiteDepNames.map((x) => x.split(':').at(-1))
  }

  return [suite]
}

// Returns a list of paths to files containing all the filters that would apply
// to the current test suite, as long as such files exist in the filesystem.
//
// For instance, for Windows 64-bit and assuming all the filters files exist
// in the filesystem, this method would return paths to the following files:
//   - unit-tests.filter              -> Base filters
//   - unit_tests-windows.filters:    -> Platform specific
//   - unit_tests-windows-x86.filters -> Platform & Architecture specific
const getApplicableFilters = (config, suite) => {
  let filterFilePaths = []

  let targetPlatform = process.platform
  if (targetPlatform === 'win32') {
    targetPlatform = 'windows'
  } else if (targetPlatform === 'darwin') {
    targetPlatform = 'macos'
  }

  let possibleFilters = [
    suite,
    [suite, targetPlatform].join('-'),
    [suite, targetPlatform, config.targetArch].join('-'),
  ]

  if (config.is_ubsan) {
    possibleFilters.push(
      [suite, targetPlatform, config.targetArch, 'ubsan'].join('-'),
    )
  }

  possibleFilters.forEach((filterName) => {
    let filterFilePath = path.join(
      config.braveCoreDir,
      'test',
      'filters',
      `${filterName}.filter`,
    )
    if (fs.existsSync(filterFilePath)) {
      filterFilePaths.push(filterFilePath)
    }
  })

  return filterFilePaths
}
>>>>>>> 1b361a8e

const test = async (
  passthroughArgs,
  suite,
  buildConfig = Config.defaultBuildConfig,
  options = {},
) => {
  Config.buildConfig = buildConfig
  Config.update(options)

  if (Config.isIOS() && Config.targetEnvironment === 'device') {
    Log.error('Running ios tests on a device is not yet supported')
    process.exit(1)
  }

<<<<<<< HEAD
  const testsToRun = passthroughArgs.since
    ? await getAffectedTests({ ...passthroughArgs, suite })
    : getTestsToRun(Config, suite)

  await buildTests(testsToRun, Config, options)
  await runTests(passthroughArgs, { suite, testsToRun }, Config, options)
=======
const buildTests = async (suite, config, options = {}) => {
  util.touchOverriddenFiles()
  util.touchGsutilChangeLogFile()

  await util.buildTargets([suite], config.defaultOptions)
>>>>>>> 1b361a8e
}

const buildTests = async (testsToRun, config) => {
  config.buildTargets = testsToRun
  if (testsToRun.length > 0) {
    util.touchOverriddenFiles()
    util.touchGsutilChangeLogFile()

    await util.buildTargets(config.buildTargets, config.defaultOptions)
  }
}

const runTests = async (
  passthroughArgs,
  { suite, testsToRun },
  config,
  options,
) => {
  const isJunitTestSuite = suite.endsWith('_junit_tests')
  const allResultsFilePath = path.join(config.srcDir, `${suite}.txt`)
  // Clear previous results file
  await fs.writeFile(allResultsFilePath, '')

  let braveArgs = []

  if (!isJunitTestSuite) {
    braveArgs.push('--enable-logging=stderr')
  }

  // Android and ios don't support --v
  if (!config.isMobile()) {
    braveArgs.push('--v=' + options.v)

    if (options.vmodule) {
      braveArgs.push('--vmodule=' + options.vmodule)
    }
  }

  if (options.filter) {
    braveArgs.push('--gtest_filter=' + options.filter)
  }

  if (options.run_disabled_tests) {
    if (config.isIOS()) {
      braveArgs.push('--gtest_also_run_disabled_tests')
    } else {
      braveArgs.push('--output-disabled-tests')
    }
  }

  if (options.disable_brave_extension && !config.isIOS()) {
    braveArgs.push('--disable-brave-extension')
  }

  if (options.single_process && !config.isIOS()) {
    braveArgs.push('--single_process')
  }

  if (!isJunitTestSuite) {
    if (
      options.test_launcher_jobs != null
      // --clones doesn't produce any test results and fails with AppLaunchError
      && !config.isIOS()
    ) {
      braveArgs.push('--test-launcher-jobs=' + options.test_launcher_jobs)
    }
    braveArgs = braveArgs.concat(passthroughArgs)
  } else {
    // Retain --json-results-file for junit tests.
    const jsonResultsArg = passthroughArgs.find((arg) =>
      arg.startsWith('--json-results-file='),
    )
    if (jsonResultsArg) {
      braveArgs.push(jsonResultsArg)
    }
  }

  if (suite === 'brave_unit_tests' && config.isTeamcity && !config.isMobile()) {
    runChromiumTestLauncherTeamcityReporterIntegrationTests(Config)
  }

  const upstreamTestSuites = getChromiumTestsSuites(config)

  // Run the tests
<<<<<<< HEAD
  testsToRun.every((testSuite) => {
=======
  getTestsToRun(config, suite).every((testSuite) => {
>>>>>>> 1b361a8e
    let runArgs = braveArgs.slice()
    let runOptions = config.defaultOptions

    // Filter out upstream tests that are known to fail for Brave
    const filterFilePaths = getApplicableFilters(Config, testSuite)
    if (filterFilePaths.length > 0) {
      runArgs.push(`--test-launcher-filter-file=${filterFilePaths.join(';')}`)
    }
    if (config.isTeamcity && !config.isIOS()) {
      if (upstreamTestSuites.includes(testSuite)) {
        const ignorePreliminaryFailures =
          '--test-launcher-teamcity-reporter-ignore-preliminary-failures'
        if (!runArgs.includes(ignorePreliminaryFailures)) {
          runArgs.push(ignorePreliminaryFailures)
        }
      }
    }

    let convertJSONToXML = false
    let outputFilename = path.join(config.srcDir, testSuite)

    if (config.isCI || options.output_xml) {
      // When test results are saved to a file, callers (such as CI) generate
      // and analyze test reports as a next step. These callers are typically
      // not interested in the exit code of running the tests, because they
      // get the information about test success or failure from the output
      // file. On the other hand, callers are interested in errors that
      // produce an exit code, such as test compilation failures. By ignoring
      // the test exit code here, we give callers a chance to distinguish test
      // failures (by looking at the output file) from compilation errors.
      runOptions.continueOnFail = true
    }

    if (options.output_xml) {
      // Add filename of xml output of each test suite into the results file
      if (config.isAndroid()) {
        // android only supports json output so use that here and convert
        // to xml afterwards
        runArgs.push(`--json-results-file=${outputFilename}.json`)
        convertJSONToXML = true
      } else if (!config.isIOS()) {
        runArgs.push(`--gtest_output=xml:${outputFilename}.xml`)
      }
      fs.appendFileSync(allResultsFilePath, `${testSuite}.xml\n`)
    }

    if (config.isAndroid() && !isJunitTestSuite) {
      assert(
        config.targetArch === 'x86'
          || config.targetArch === 'x64'
          || options.manual_android_test_device,
        'Only x86 and x64 builds can be run automatically. For other builds please run test device manually and specify manual_android_test_device flag.',
      )

      if (!options.manual_android_test_device) {
        runArgs.push(
          `--avd-config=tools/android/avd/proto/${options.android_test_emulator_name}.textpb`,
        )
      }
    }

    if (config.isTeamcity) {
      // Stdout and stderr must be separate for a test launcher.
      runOptions.stdio = 'inherit'
    }

    let progStatus = 0

    if (config.isIOS()) {
      const outputDir = path.join(config.outputDir, `run_${testSuite}_out`)
      if (fs.existsSync(outputDir)) {
        fs.rmSync(outputDir, { recursive: true })
      }
      fs.mkdirSync(path.join(outputDir, 'iossim'), { recursive: true })
      fs.mkdirSync(path.join(outputDir, 'output'), { recursive: true })

      let xcodeBuildVersion = options.ios_xcode_build_version
      if (xcodeBuildVersion == null) {
        xcodeBuildVersion = util
          .run('xcodebuild', ['-version'], { skipLogging: true })
          .stdout.toString()
          .trim()
          .split(' ')
          .at(-1)
      }

      runArgs.push('--app', getTestBinary(Config, testSuite))
      runArgs.push('--runtime-cache-prefix', `${outputDir}/Runtime-ios-`)
      runArgs.push('--iossim', `${outputDir}/iossim`)
      runArgs.push('--out-dir', `${outputDir}/output`)
      runArgs.push('--xctest')
      runArgs.push('--xcode-build-version', xcodeBuildVersion)
      if (config.targetEnvironment === 'simulator') {
        runArgs.push('--platform', options.ios_simulator_platform)
        runArgs.push('--version', options.ios_simulator_version)
      } else if (config.targetEnvironment === 'device') {
        // TODO(bridiver)
        // runArgs.push('--xcodebuild-device-runner')
      }
      let iosRunOptions = Object.assign({}, runOptions)
      // run.py doesn't like it when you mess with PYTHONPATH
      delete iosRunOptions.env.PYTHONPATH
      progStatus = util.run(
        path.join(config.srcDir, 'ios/build/bots/scripts/run.py'),
        runArgs,
        iosRunOptions,
      ).status

      if (options.output_xml) {
        util.run(
          'python3',
          [
            path.join('tools', 'test', 'chromium_to_junit_converter.py'),
            path.join(outputDir, 'output', 'summary.json'),
            '-o',
            `${outputFilename}.xml`,
            '--format',
            'summary',
          ],
          {
            ...config.defaultOptions,
            cwd: config.braveCoreDir,
          },
        )
      }
    } else {
      const testRunner = getTestBinary(config, testSuite)
      if (!fs.existsSync(testRunner)) {
        console.error(`Missing test runner executable ${testRunner}`)
        progStatus = 1
      } else {
        progStatus = util.run(testRunner, runArgs, runOptions).status
      }
    }

    // convert json results to xml
    if (convertJSONToXML) {
      const inputFilename = `${outputFilename}.json`
      if (fs.existsSync(inputFilename)) {
        progStatus = util.run(
          'vpython3',
          [path.join('script', 'json2xunit.py')],
          {
            ...config.defaultOptions,
            cwd: config.braveCoreDir,
            stdio: [
              fs.openSync(inputFilename, 'r'),
              fs.openSync(`${outputFilename}.xml`, 'w'),
              'inherit',
            ],
          },
        ).status
      } else {
        console.error(
          `Missing json input file to convert to xml ${inputFilename}`,
        )
      }
    }
    // If we output results into an xml file (CI), then we want to run all
    // suites to get all potential failures. Otherwise, for example, if
    // running locally, it makes sense to stop once one suite has failures.
    return options.output_xml || progStatus === 0
  })
}

const runChromiumTestLauncherTeamcityReporterIntegrationTests = (config) => {
  const generalTestCase = {
    args: [
      '--test-launcher-bot-mode',
      '--gtest_filter=DISABLED_TeamcityReporterIntegration*',
      '--gtest_also_run_disabled_tests',
      // Enable retry limit explicitly, because it's set to 0 when
      // --gtest_filter is passed.
      '--test-launcher-retry-limit=1',
    ],

    expectedLines: [
      "##teamcity[testSuiteStarted name='brave_unit_tests']",
      "##teamcity[testRetrySupport enabled='true']",
      "##teamcity[testStarted name='DISABLED_TeamcityReporterIntegrationTest.Success'",
      "##teamcity[testFinished name='DISABLED_TeamcityReporterIntegrationTest.Success'",
      "##teamcity[testStarted name='DISABLED_TeamcityReporterIntegrationTest.Failure'",
      "##teamcity[testFailed name='DISABLED_TeamcityReporterIntegrationTest.Failure'",
      "##teamcity[testFinished name='DISABLED_TeamcityReporterIntegrationTest.Failure'",
      "##teamcity[testStarted name='DISABLED_TeamcityReporterIntegrationTest.CheckFailure'",
      "##teamcity[testFailed name='DISABLED_TeamcityReporterIntegrationTest.CheckFailure'",
      "##teamcity[testFinished name='DISABLED_TeamcityReporterIntegrationTest.CheckFailure'",
      "##teamcity[testStarted name='DISABLED_TeamcityReporterIntegrationTest.Skipped'",
      "##teamcity[testIgnored name='DISABLED_TeamcityReporterIntegrationTest.Skipped'",
      "##teamcity[testFinished name='DISABLED_TeamcityReporterIntegrationTest.Skipped'",
      "##teamcity[testStarted name='DISABLED_TeamcityReporterIntegrationTest.Failure'",
      "##teamcity[testFailed name='DISABLED_TeamcityReporterIntegrationTest.Failure'",
      "##teamcity[testFinished name='DISABLED_TeamcityReporterIntegrationTest.Failure'",
      "##teamcity[testStarted name='DISABLED_TeamcityReporterIntegrationTest.CheckFailure'",
      "##teamcity[testFailed name='DISABLED_TeamcityReporterIntegrationTest.CheckFailure'",
      "##teamcity[testFinished name='DISABLED_TeamcityReporterIntegrationTest.CheckFailure'",
      "##teamcity[testStarted name='DISABLED_TeamcityReporterIntegrationTest.Skipped'",
      "##teamcity[testFinished name='DISABLED_TeamcityReporterIntegrationTest.Skipped'",
      "##teamcity[testSuiteFinished name='brave_unit_tests']",
    ],
  }

  const ignorePreliminaryFailuresTestCase = {
    args: [
      ...generalTestCase.args,
      '--test-launcher-teamcity-reporter-ignore-preliminary-failures',
    ],

    expectedLines: [
      "##teamcity[testSuiteStarted name='brave_unit_tests']",
      "##teamcity[testRetrySupport enabled='true']",
      "##teamcity[testStarted name='DISABLED_TeamcityReporterIntegrationTest.Success'",
      "##teamcity[testFinished name='DISABLED_TeamcityReporterIntegrationTest.Success'",
      "##teamcity[testStarted name='DISABLED_TeamcityReporterIntegrationTest.Failure'",
      "##teamcity[testIgnored name='DISABLED_TeamcityReporterIntegrationTest.Failure'",
      "##teamcity[testFinished name='DISABLED_TeamcityReporterIntegrationTest.Failure'",
      "##teamcity[testStarted name='DISABLED_TeamcityReporterIntegrationTest.CheckFailure'",
      "##teamcity[testIgnored name='DISABLED_TeamcityReporterIntegrationTest.CheckFailure'",
      "##teamcity[testFinished name='DISABLED_TeamcityReporterIntegrationTest.CheckFailure'",
      "##teamcity[testStarted name='DISABLED_TeamcityReporterIntegrationTest.Skipped'",
      "##teamcity[testIgnored name='DISABLED_TeamcityReporterIntegrationTest.Skipped'",
      "##teamcity[testFinished name='DISABLED_TeamcityReporterIntegrationTest.Skipped'",
      "##teamcity[testStarted name='DISABLED_TeamcityReporterIntegrationTest.Failure'",
      "##teamcity[testFailed name='DISABLED_TeamcityReporterIntegrationTest.Failure'",
      "##teamcity[testFinished name='DISABLED_TeamcityReporterIntegrationTest.Failure'",
      "##teamcity[testStarted name='DISABLED_TeamcityReporterIntegrationTest.CheckFailure'",
      "##teamcity[testFailed name='DISABLED_TeamcityReporterIntegrationTest.CheckFailure'",
      "##teamcity[testFinished name='DISABLED_TeamcityReporterIntegrationTest.CheckFailure'",
      "##teamcity[testStarted name='DISABLED_TeamcityReporterIntegrationTest.Skipped'",
      "##teamcity[testFinished name='DISABLED_TeamcityReporterIntegrationTest.Skipped'",
      "##teamcity[testSuiteFinished name='brave_unit_tests']",
    ],
  }

  const runOptions = config.defaultOptions
  runOptions.stdio = 'pipe'
  runOptions.continueOnFail = true

  for (const testCase of [generalTestCase, ignorePreliminaryFailuresTestCase]) {
    const prog = util.run(
      path.join(config.outputDir, 'brave_unit_tests'),
      testCase.args,
      runOptions,
    )
    const outputLines = prog.stdout.toString().split('\n')
    checkTeamcityReporterOutput(outputLines, testCase.expectedLines)
  }
}

const checkTeamcityReporterOutput = (outputLines, expectedTeamcityLines) => {
  const outputTeamcityLines = outputLines.filter((line) =>
    line.startsWith('##teamcity'),
  )

  const isMatched =
    outputTeamcityLines.length === expectedTeamcityLines.length
    && expectedTeamcityLines.every((expectedLine, index) => {
      const outputLine = outputTeamcityLines[index]
      return outputLine.startsWith(expectedLine)
    })

  if (!isMatched) {
    const notMatchedOutputLines = outputTeamcityLines.filter(
      (outputLine, index) => {
        const expectedLine = expectedTeamcityLines[index]
        return !outputLine.startsWith(expectedLine)
      },
    )

    const notMatchedExpectedLines = expectedTeamcityLines.filter(
      (expectedLine, index) => {
        const outputLine = outputTeamcityLines[index]
        return !outputLine?.startsWith(expectedLine)
      },
    )

    Log.error(
      'TeamcityReporter output test failed, output ##teamcity lines do not match expected lines (note ##teamcity was replaced with %%teamcity):',
    )
    console.error(
      [
        '\nNot matched output lines:',
        ...notMatchedOutputLines,
        '\nNot matched expected lines:',
        ...notMatchedExpectedLines,
        '\nTest output lines:',
        ...outputTeamcityLines,
        '\nExpected lines:',
        ...expectedTeamcityLines,
        '\nFull test output:',
        ...outputLines,
      ]
        .join('\n')
        .replace(/##teamcity/gm, '%%teamcity'),
    )
    process.exit(1)
  } else {
    console.log('TeamcityReporter output test passed')
  }
}

module.exports = test<|MERGE_RESOLUTION|>--- conflicted
+++ resolved
@@ -10,95 +10,13 @@
 const Log = require('../lib/logging')
 const util = require('../lib/util')
 const assert = require('assert')
-<<<<<<< HEAD
+
 const { getAffectedTests } = require('./getAffectedTests')
 const {
   getTestBinary,
   getTestsToRun,
-  getApplicableFilters,
-  getChromiumUnitTestsSuites,
+  getApplicableFilters
 } = require('./testUtils')
-=======
-
-const getTestBinary = (config, suite) => {
-  let testBinary = suite
-  if (testBinary === 'brave_java_unit_tests') {
-    testBinary = path.join('bin', 'run_brave_java_unit_tests')
-  } else if (testBinary === 'brave_junit_tests') {
-    testBinary = path.join('bin', 'run_brave_junit_tests')
-  }
-
-  if (config.isIOS()) {
-    testBinary = path.join(`${testBinary}.app`)
-  }
-
-  if (process.platform === 'win32') {
-    testBinary = path.join(`${testBinary}.exe`)
-  }
-  return path.join(config.outputDir, testBinary)
-}
-
-const getChromiumTestsSuites = (config) => {
-  return getTestsToRun(config, 'chromium_unit_tests').concat(['browser_tests'])
-}
-
-const getTestsToRun = (config, suite) => {
-  const testDepFile = path.join(config.outputDir, `${suite}.json`)
-  if (fs.existsSync(testDepFile)) {
-    suiteDepNames = JSON.parse(
-      fs.readFileSync(testDepFile, { encoding: 'utf-8' }),
-    )
-    return suiteDepNames.map((x) => x.split(':').at(-1))
-  }
-
-  return [suite]
-}
-
-// Returns a list of paths to files containing all the filters that would apply
-// to the current test suite, as long as such files exist in the filesystem.
-//
-// For instance, for Windows 64-bit and assuming all the filters files exist
-// in the filesystem, this method would return paths to the following files:
-//   - unit-tests.filter              -> Base filters
-//   - unit_tests-windows.filters:    -> Platform specific
-//   - unit_tests-windows-x86.filters -> Platform & Architecture specific
-const getApplicableFilters = (config, suite) => {
-  let filterFilePaths = []
-
-  let targetPlatform = process.platform
-  if (targetPlatform === 'win32') {
-    targetPlatform = 'windows'
-  } else if (targetPlatform === 'darwin') {
-    targetPlatform = 'macos'
-  }
-
-  let possibleFilters = [
-    suite,
-    [suite, targetPlatform].join('-'),
-    [suite, targetPlatform, config.targetArch].join('-'),
-  ]
-
-  if (config.is_ubsan) {
-    possibleFilters.push(
-      [suite, targetPlatform, config.targetArch, 'ubsan'].join('-'),
-    )
-  }
-
-  possibleFilters.forEach((filterName) => {
-    let filterFilePath = path.join(
-      config.braveCoreDir,
-      'test',
-      'filters',
-      `${filterName}.filter`,
-    )
-    if (fs.existsSync(filterFilePath)) {
-      filterFilePaths.push(filterFilePath)
-    }
-  })
-
-  return filterFilePaths
-}
->>>>>>> 1b361a8e
 
 const test = async (
   passthroughArgs,
@@ -114,21 +32,14 @@
     process.exit(1)
   }
 
-<<<<<<< HEAD
   const testsToRun = passthroughArgs.since
     ? await getAffectedTests({ ...passthroughArgs, suite })
     : getTestsToRun(Config, suite)
 
   await buildTests(testsToRun, Config, options)
   await runTests(passthroughArgs, { suite, testsToRun }, Config, options)
-=======
-const buildTests = async (suite, config, options = {}) => {
-  util.touchOverriddenFiles()
-  util.touchGsutilChangeLogFile()
-
-  await util.buildTargets([suite], config.defaultOptions)
->>>>>>> 1b361a8e
 }
+
 
 const buildTests = async (testsToRun, config) => {
   config.buildTargets = testsToRun
@@ -212,11 +123,7 @@
   const upstreamTestSuites = getChromiumTestsSuites(config)
 
   // Run the tests
-<<<<<<< HEAD
   testsToRun.every((testSuite) => {
-=======
-  getTestsToRun(config, suite).every((testSuite) => {
->>>>>>> 1b361a8e
     let runArgs = braveArgs.slice()
     let runOptions = config.defaultOptions
 
