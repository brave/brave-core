--- conflicted
+++ resolved
@@ -222,14 +222,12 @@
     ]
 
     // Run the tests
-<<<<<<< HEAD
+
     for (const testSuite of getTestsToRun(config, suite)) {
-=======
-    getTestsToRun(config, suite).every((testSuite) => {
+
       let runArgs = braveArgs.slice()
       let runOptions = config.defaultOptions
 
->>>>>>> 84da9f74
       // Filter out upstream tests that are known to fail for Brave
       if (upstreamTestSuites.includes(testSuite)) {
         const filterFilePaths = getApplicableFilters(testSuite)
@@ -262,6 +260,37 @@
         runOptions.continueOnFail = true
       }
 
+      
+      const testBinary = getTestBinary(testSuite);
+      const testBinaryPath = path.join(config.outputDir, testBinary);
+
+      let cachedTestResult = null;
+      let s3Key = null;
+      const {BRAVE_TEST_CACHE_PATH, BRAVE_TEST_CACHE_S3_BUCKET} = process.env
+      const s3Cache = await cacheClient();
+      if (s3Cache) {
+        
+        try {
+          console.log(await util.buildTargets([testSuite + ".hash.json"], {continueOnFail: true}));
+          const {hash} = JSON.parse(await fs.readFile(testBinaryPath+ ".hash.json", "utf-8"));
+          cachedTestResult = `${BRAVE_TEST_CACHE_PATH}/${testSuite}-${hash}.xml`;
+          s3Key = `${testSuite}-${hash}.xml`;
+        } catch (error) {
+          console.error(error);
+          // TODO: propper error handling
+        }
+
+        if (!fs.existsSync(cachedTestResult) && s3Cache && await s3Cache.check(`${testSuite}-${hash}.xml`)) {
+          await s3Cache.download(s3Key, cachedTestResult);
+        }
+
+        if (cachedTestResult && await fs.exists(cachedTestResult)) {
+          console.log(`skipping ${testSuite}; Previous results at ${cachedTestResult}`);
+          await fs.copyFile(cachedTestResult, `../${testSuite}.xml`);
+          continue;
+        }
+      }
+      
       if (options.output_xml) {
         // Add filename of xml output of each test suite into the results file
         if (config.targetOS === 'android') {
@@ -273,7 +302,17 @@
           runArgs.push(`--gtest_output=xml:${outputFilename}.xml`)
         }
         fs.appendFileSync(allResultsFilePath, `${testSuite}.xml\n`)
-      }
+
+        if (cachedTestResult !== null) {
+          console.log(`cached test results in ${cachedTestResult}`)
+          fs.copyFile(`../${testSuite}.xml`, cachedTestResult);
+
+          if (s3Cache) {
+            await s3Cache.upload(s3Key, cachedTestResult);
+          }
+        }
+      }
+
 
       if (config.targetOS === 'android' && !isJunitTestSuite) {
         assert(
@@ -294,77 +333,12 @@
         // Stdout and stderr must be separate for a test launcher.
         runOptions.stdio = 'inherit'
       }
-<<<<<<< HEAD
-      if (options.output_xml) {
-        // When test results are saved to a file, callers (such as CI) generate
-        // and analyze test reports as a next step. These callers are typically
-        // not interested in the exit code of running the tests, because they
-        // get the information about test success or failure from the output
-        // file. On the other hand, callers are interested in errors that
-        // produce an exit code, such as test compilation failures. By ignoring
-        // the test exit code here, we give callers a chance to distinguish test
-        // failures (by looking at the output file) from compilation errors.
-        runOptions.continueOnFail = true
-      }
-      
-      const testBinary = getTestBinary(testSuite);
-      const testBinaryPath = path.join(config.outputDir, testBinary);
-
-      let cachedTestResult = null;
-      let s3Key = null;
-      const {BRAVE_TEST_CACHE_PATH, BRAVE_TEST_CACHE_S3_BUCKET} = process.env
-      const s3Cache = cacheClient();
-      if (BRAVE_TEST_CACHE_PATH) {
-        await fs.mkdirp(BRAVE_TEST_CACHE_PATH);
-        try {
-          console.log(await util.buildTargets([testSuite + ".hash.json"], {continueOnFail: true}));
-          const {hash} = JSON.parse(await fs.readFile(testBinaryPath+ ".hash.json", "utf-8"));
-          cachedTestResult = `${BRAVE_TEST_CACHE_PATH}/${testSuite}-${hash}.xml`;
-          s3Key = `${testSuite}-${hash}.xml`;
-        } catch (error) {
-          console.error(error);
-          // TODO: propper error handling
-        }
-
-        if (!fs.existsSync(cachedTestResult) && s3Cache && await s3Cache.check(`${testSuite}-${hash}.xml`)) {
-          await s3Cache.download(s3Key, cachedTestResult);
-        }
-
-        if (cachedTestResult && await fs.exists(cachedTestResult)) {
-          console.log(`skipping ${testSuite}; Previous results at ${cachedTestResult}`);
-          await fs.copyFile(cachedTestResult, `../${testSuite}.xml`);
-          continue;
-        }
-      }
-      
+
       let prog = util.run(
         path.join(config.outputDir, testBinary),
         braveArgs,
         runOptions,
       )
-
-      if (options.output_xml) {
-        // Add filename of xml output of each test suite into the results file
-        fs.appendFileSync(allResultsFilePath, `${testSuite}.xml\n`)
-
-        if (cachedTestResult !== null) {
-          console.log(`cached test results in ${cachedTestResult}`)
-          fs.copyFile(`../${testSuite}.xml`, cachedTestResult);
-
-          if (s3Cache) {
-            await s3Cache.upload(s3Key, cachedTestResult);
-          }
-        }
-      }
-
-      // Don't run other tests if one has failed already.
-      if(prog.status !== 0) {
-        break;
-      }
-    }
-=======
-
-      let prog = util.run(getTestBinary(testSuite), runArgs, runOptions)
 
       // convert json results to xml
       if (convertJSONToXML) {
@@ -378,12 +352,18 @@
           ],
         })
       }
+
+      if (s3Cache) {
+        await s3Cache.upload(s3Key, `${outputFilename}.xml`)
+      }
+
       // If we output results into an xml file (CI), then we want to run all
       // suites to get all potential failures. Otherwise, for example, if
       // running locally, it makes sense to stop once one suite has failures.
-      return options.output_xml || prog.status === 0
-    })
->>>>>>> 84da9f74
+      if (!options.output_xml && prog.status !== 0) {
+        break;
+      }
+    }
   }
 }
 
