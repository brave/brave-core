// Copyright (c) 2018 The Brave Authors. All rights reserved.
// This Source Code Form is subject to the terms of the Mozilla Public
// License, v. 2.0. If a copy of the MPL was not distributed with this file,
// You can obtain one at https://mozilla.org/MPL/2.0/.

const fs = require('fs-extra')
const path = require('path')

const Config = require('../lib/config')
const Log = require('../lib/logging')
const util = require('../lib/util')
const assert = require('assert')
// const { getAffectedTests } = require('./getAffectedTests')

const getTestBinary = (config, suite) => {
  let testBinary = suite
  if (testBinary === 'brave_java_unit_tests') {
    testBinary = path.join('bin', 'run_brave_java_unit_tests')
  } else if (testBinary === 'brave_junit_tests') {
    testBinary = path.join('bin', 'run_brave_junit_tests')
  }

  if (config.isIOS()) {
    testBinary = path.join(`${testBinary}.app`)
  }

  if (process.platform === 'win32') {
    testBinary = path.join(`${testBinary}.exe`)
  }
  return path.join(config.outputDir, testBinary)
}

const getChromiumUnitTestsSuites = () => {
  return [
    'base_unittests',
    'components_unittests',
    'content_unittests',
    'net_unittests',
    'unit_tests',
  ]
}

const getBraveUnitTestsSuites = (config) => {
  let tests = []
  if (config.isIOS()) {
    tests.push('ios_brave_unit_tests')
  } else {
    tests.push('brave_unit_tests')
  }
  tests.push('brave_components_unittests')

  if (!config.isMobile()) {
    tests.push('brave_installer_unittests')
  }

  return tests
}

const getTestsToRun = (config, suite) => {
  let testsToRun = []
  if (suite === 'brave_all_unit_tests') {
    testsToRun = [...getBraveUnitTestsSuites(config)]
  } else if (suite === 'chromium_unit_tests') {
    testsToRun = getChromiumUnitTestsSuites()
  } else {
    testsToRun = [suite]
  }
  return testsToRun
}

// Returns a list of paths to files containing all the filters that would apply
// to the current test suite, as long as such files exist in the filesystem.
//
// For instance, for Windows 64-bit and assuming all the filters files exist
// in the filesystem, this method would return paths to the following files:
//   - unit-tests.filter              -> Base filters
//   - unit_tests-windows.filters:    -> Platform specific
//   - unit_tests-windows-x86.filters -> Platform & Architecture specific
const getApplicableFilters = (config, suite) => {
  let filterFilePaths = []

  let targetPlatform = process.platform
  if (targetPlatform === 'win32') {
    targetPlatform = 'windows'
  } else if (targetPlatform === 'darwin') {
    targetPlatform = 'macos'
  }

  let possibleFilters = [
    suite,
    [suite, targetPlatform].join('-'),
    [suite, targetPlatform, config.targetArch].join('-'),
  ]
  possibleFilters.forEach((filterName) => {
    let filterFilePath = path.join(
      config.braveCoreDir,
      'test',
      'filters',
      `${filterName}.filter`,
    )
    if (fs.existsSync(filterFilePath)) {
      filterFilePaths.push(filterFilePath)
    }
  })

  return filterFilePaths
}

const test = async (
  passthroughArgs,
  suite,
  buildConfig = Config.defaultBuildConfig,
  options = {},
) => {
<<<<<<< HEAD
  config.buildConfig = buildConfig
  config.update(options)

  await buildTests(suite, buildConfig, options)
  runTests(passthroughArgs, suite, buildConfig, options)
}
=======
  Config.buildConfig = buildConfig
  Config.update(options)
>>>>>>> 155a209f

  if (Config.isIOS() && Config.targetEnvironment === 'device') {
    Log.error('Running ios tests on a device is not yet supported')
    process.exit(1)
  }
  await buildTests(suite, Config, options)
  runTests(passthroughArgs, suite, Config, options)
}

const buildTests = async (suite, config, options = {}) => {
  let testSuites = [
    'brave_browser_tests',
    'brave_java_unit_tests',
    'brave_junit_tests',
    'brave_network_audit_tests',
  ]
  if (testSuites.includes(suite)) {
    config.buildTargets = ['brave/test:' + suite]
  } else if (suite === 'chromium_unit_tests') {
    config.buildTargets = getChromiumUnitTestsSuites()
  } else {
    config.buildTargets = [suite]
  }
  util.touchOverriddenFiles()
  util.touchGsutilChangeLogFile()

  await util.buildTargets(config.buildTargets, config.defaultOptions)
}

const deleteFile = (filePath) => {
  if (fs.existsSync(filePath)) {
    fs.unlinkSync(filePath)
  }
}

const runTests = (passthroughArgs, suite, config, options) => {
  const isJunitTestSuite = suite.endsWith('_junit_tests')
  const allResultsFilePath = path.join(config.srcDir, `${suite}.txt`)
  // Clear previous results file
  deleteFile(allResultsFilePath)

  let braveArgs = []

  if (!isJunitTestSuite) {
    braveArgs.push('--enable-logging=stderr')
  }

  // Android and ios don't support --v
  if (!config.isMobile()) {
    braveArgs.push('--v=' + options.v)

    if (options.vmodule) {
      braveArgs.push('--vmodule=' + options.vmodule)
    }
  }

  if (options.filter) {
    braveArgs.push('--gtest_filter=' + options.filter)
  }

  if (options.run_disabled_tests) {
    if (config.isIOS()) {
      braveArgs.push('--gtest_also_run_disabled_tests')
    } else {
      braveArgs.push('--output-disabled-tests')
    }
  }

  if (options.disable_brave_extension && !config.isIOS()) {
    braveArgs.push('--disable-brave-extension')
  }

  if (options.single_process && !config.isIOS()) {
    braveArgs.push('--single_process')
  }

  if (!isJunitTestSuite) {
    if (
      options.test_launcher_jobs != null
      // --clones doesn't produce any test results and fails with AppLaunchError
      && !config.isIOS()
    ) {
      braveArgs.push('--test-launcher-jobs=' + options.test_launcher_jobs)
    }
    braveArgs = braveArgs.concat(passthroughArgs)
  } else {
    // Retain --json-results-file for junit tests.
    const jsonResultsArg = passthroughArgs.find((arg) =>
      arg.startsWith('--json-results-file='),
    )
    if (jsonResultsArg) {
      braveArgs.push(jsonResultsArg)
    }
  }

  if (suite === 'brave_unit_tests' && config.isTeamcity && !config.isMobile()) {
    runChromiumTestLauncherTeamcityReporterIntegrationTests(Config)
  }

  const upstreamTestSuites = ['browser_tests', ...getChromiumUnitTestsSuites()]

  // Run the tests
  getTestsToRun(Config, suite).every((testSuite) => {
    let runArgs = braveArgs.slice()
    let runOptions = config.defaultOptions

    // Filter out upstream tests that are known to fail for Brave
    if (upstreamTestSuites.includes(testSuite)) {
      const filterFilePaths = getApplicableFilters(Config, testSuite)
      if (filterFilePaths.length > 0) {
        runArgs.push(`--test-launcher-filter-file=${filterFilePaths.join(';')}`)
      }
      if (config.isTeamcity && !config.isIOS()) {
        const ignorePreliminaryFailures =
          '--test-launcher-teamcity-reporter-ignore-preliminary-failures'
        if (!runArgs.includes(ignorePreliminaryFailures)) {
          runArgs.push(ignorePreliminaryFailures)
        }
      }
    }

    let convertJSONToXML = false
    let outputFilename = path.join(config.srcDir, testSuite)

    if (config.isCI || options.output_xml) {
      // When test results are saved to a file, callers (such as CI) generate
      // and analyze test reports as a next step. These callers are typically
      // not interested in the exit code of running the tests, because they
      // get the information about test success or failure from the output
      // file. On the other hand, callers are interested in errors that
      // produce an exit code, such as test compilation failures. By ignoring
      // the test exit code here, we give callers a chance to distinguish test
      // failures (by looking at the output file) from compilation errors.
      runOptions.continueOnFail = true
    }

    if (options.output_xml) {
      // Add filename of xml output of each test suite into the results file
      if (config.isAndroid()) {
        // android only supports json output so use that here and convert
        // to xml afterwards
        runArgs.push(`--json-results-file=${outputFilename}.json`)
        convertJSONToXML = true
      } else if (!config.isIOS()) {
        runArgs.push(`--gtest_output=xml:${outputFilename}.xml`)
      }
      fs.appendFileSync(allResultsFilePath, `${testSuite}.xml\n`)
    }

    if (config.isAndroid() && !isJunitTestSuite) {
      assert(
        config.targetArch === 'x86'
          || config.targetArch === 'x64'
          || options.manual_android_test_device,
        'Only x86 and x64 builds can be run automatically. For other builds please run test device manually and specify manual_android_test_device flag.',
      )

      if (!options.manual_android_test_device) {
        runArgs.push(
          `--avd-config=tools/android/avd/proto/${options.android_test_emulator_name}.textpb`,
        )
      }
    }

    if (config.isTeamcity) {
      // Stdout and stderr must be separate for a test launcher.
      runOptions.stdio = 'inherit'
    }

    let progStatus = 0

    if (config.isIOS()) {
      const outputDir = path.join(config.outputDir, `run_${testSuite}_out`)
      if (fs.existsSync(outputDir)) {
        fs.rmSync(outputDir, { recursive: true })
      }
      fs.mkdirSync(path.join(outputDir, 'iossim'), { recursive: true })
      fs.mkdirSync(path.join(outputDir, 'output'), { recursive: true })

      let xcodeBuildVersion = options.ios_xcode_build_version
      if (xcodeBuildVersion == null) {
        xcodeBuildVersion = util
          .run('xcodebuild', ['-version'], { skipLogging: true })
          .stdout.toString()
          .trim()
          .split(' ')
          .pop()
      }

      runArgs.push('--app', getTestBinary(Config, testSuite))
      runArgs.push('--runtime-cache-prefix', `${outputDir}/Runtime-ios-`)
      runArgs.push('--iossim', `${outputDir}/iossim`)
      runArgs.push('--out-dir', `${outputDir}/output`)
      runArgs.push('--xctest')
      runArgs.push('--xcode-build-version', xcodeBuildVersion)
      if (config.targetEnvironment === 'simulator') {
        runArgs.push('--platform', options.ios_simulator_platform)
        runArgs.push('--version', options.ios_simulator_version)
      } else if (config.targetEnvironment === 'device') {
        // TODO(bridiver)
        // runArgs.push('--xcodebuild-device-runner')
      }
      let iosRunOptions = Object.assign({}, runOptions)
      // run.py doesn't like it when you mess with PYTHONPATH
      delete iosRunOptions.env.PYTHONPATH
      progStatus = util.run(
        path.join(config.srcDir, 'ios/build/bots/scripts/run.py'),
        runArgs,
        iosRunOptions,
      ).status

      if (options.output_xml) {
        util.run(
          'python3',
          [
            path.join('tools', 'test', 'chromium_to_junit_converter.py'),
            path.join(outputDir, 'output', 'summary.json'),
            '-o',
            `${outputFilename}.xml`,
            '--format',
            'summary',
          ],
          {
            ...config.defaultOptions,
            cwd: config.braveCoreDir,
          },
        )
      }
    } else {
      progStatus = util.run(
        getTestBinary(Config, testSuite),
        runArgs,
        runOptions,
      ).status
    }

    // convert json results to xml
    if (convertJSONToXML) {
      progStatus = util.run(
        'vpython3',
        [path.join('script', 'json2xunit.py')],
        {
          ...config.defaultOptions,
          cwd: config.braveCoreDir,
          stdio: [
            fs.openSync(`${outputFilename}.json`, 'r'),
            fs.openSync(`${outputFilename}.xml`, 'w'),
            'inherit',
          ],
        },
      ).status
    }
    // If we output results into an xml file (CI), then we want to run all
    // suites to get all potential failures. Otherwise, for example, if
    // running locally, it makes sense to stop once one suite has failures.
    return options.output_xml || progStatus === 0
  })
}

const runChromiumTestLauncherTeamcityReporterIntegrationTests = (config) => {
  const generalTestCase = {
    args: [
      '--test-launcher-bot-mode',
      '--gtest_filter=DISABLED_TeamcityReporterIntegration*',
      '--gtest_also_run_disabled_tests',
      // Enable retry limit explicitly, because it's set to 0 when
      // --gtest_filter is passed.
      '--test-launcher-retry-limit=1',
    ],

    expectedLines: [
      "##teamcity[testSuiteStarted name='brave_unit_tests']",
      "##teamcity[testRetrySupport enabled='true']",
      "##teamcity[testStarted name='DISABLED_TeamcityReporterIntegrationTest.Success'",
      "##teamcity[testFinished name='DISABLED_TeamcityReporterIntegrationTest.Success'",
      "##teamcity[testStarted name='DISABLED_TeamcityReporterIntegrationTest.Failure'",
      "##teamcity[testFailed name='DISABLED_TeamcityReporterIntegrationTest.Failure'",
      "##teamcity[testFinished name='DISABLED_TeamcityReporterIntegrationTest.Failure'",
      "##teamcity[testStarted name='DISABLED_TeamcityReporterIntegrationTest.CheckFailure'",
      "##teamcity[testFailed name='DISABLED_TeamcityReporterIntegrationTest.CheckFailure'",
      "##teamcity[testFinished name='DISABLED_TeamcityReporterIntegrationTest.CheckFailure'",
      "##teamcity[testStarted name='DISABLED_TeamcityReporterIntegrationTest.Skipped'",
      "##teamcity[testIgnored name='DISABLED_TeamcityReporterIntegrationTest.Skipped'",
      "##teamcity[testFinished name='DISABLED_TeamcityReporterIntegrationTest.Skipped'",
      "##teamcity[testStarted name='DISABLED_TeamcityReporterIntegrationTest.Failure'",
      "##teamcity[testFailed name='DISABLED_TeamcityReporterIntegrationTest.Failure'",
      "##teamcity[testFinished name='DISABLED_TeamcityReporterIntegrationTest.Failure'",
      "##teamcity[testStarted name='DISABLED_TeamcityReporterIntegrationTest.CheckFailure'",
      "##teamcity[testFailed name='DISABLED_TeamcityReporterIntegrationTest.CheckFailure'",
      "##teamcity[testFinished name='DISABLED_TeamcityReporterIntegrationTest.CheckFailure'",
      "##teamcity[testStarted name='DISABLED_TeamcityReporterIntegrationTest.Skipped'",
      "##teamcity[testFinished name='DISABLED_TeamcityReporterIntegrationTest.Skipped'",
      "##teamcity[testSuiteFinished name='brave_unit_tests']",
    ],
  }

  const ignorePreliminaryFailuresTestCase = {
    args: [
      ...generalTestCase.args,
      '--test-launcher-teamcity-reporter-ignore-preliminary-failures',
    ],

    expectedLines: [
      "##teamcity[testSuiteStarted name='brave_unit_tests']",
      "##teamcity[testRetrySupport enabled='true']",
      "##teamcity[testStarted name='DISABLED_TeamcityReporterIntegrationTest.Success'",
      "##teamcity[testFinished name='DISABLED_TeamcityReporterIntegrationTest.Success'",
      "##teamcity[testStarted name='DISABLED_TeamcityReporterIntegrationTest.Failure'",
      "##teamcity[testIgnored name='DISABLED_TeamcityReporterIntegrationTest.Failure'",
      "##teamcity[testFinished name='DISABLED_TeamcityReporterIntegrationTest.Failure'",
      "##teamcity[testStarted name='DISABLED_TeamcityReporterIntegrationTest.CheckFailure'",
      "##teamcity[testIgnored name='DISABLED_TeamcityReporterIntegrationTest.CheckFailure'",
      "##teamcity[testFinished name='DISABLED_TeamcityReporterIntegrationTest.CheckFailure'",
      "##teamcity[testStarted name='DISABLED_TeamcityReporterIntegrationTest.Skipped'",
      "##teamcity[testIgnored name='DISABLED_TeamcityReporterIntegrationTest.Skipped'",
      "##teamcity[testFinished name='DISABLED_TeamcityReporterIntegrationTest.Skipped'",
      "##teamcity[testStarted name='DISABLED_TeamcityReporterIntegrationTest.Failure'",
      "##teamcity[testFailed name='DISABLED_TeamcityReporterIntegrationTest.Failure'",
      "##teamcity[testFinished name='DISABLED_TeamcityReporterIntegrationTest.Failure'",
      "##teamcity[testStarted name='DISABLED_TeamcityReporterIntegrationTest.CheckFailure'",
      "##teamcity[testFailed name='DISABLED_TeamcityReporterIntegrationTest.CheckFailure'",
      "##teamcity[testFinished name='DISABLED_TeamcityReporterIntegrationTest.CheckFailure'",
      "##teamcity[testStarted name='DISABLED_TeamcityReporterIntegrationTest.Skipped'",
      "##teamcity[testFinished name='DISABLED_TeamcityReporterIntegrationTest.Skipped'",
      "##teamcity[testSuiteFinished name='brave_unit_tests']",
    ],
  }

  const runOptions = config.defaultOptions
  runOptions.stdio = 'pipe'
  runOptions.continueOnFail = true

  for (const testCase of [generalTestCase, ignorePreliminaryFailuresTestCase]) {
    const prog = util.run(
      path.join(config.outputDir, 'brave_unit_tests'),
      testCase.args,
      runOptions,
    )
    const outputLines = prog.stdout.toString().split('\n')
    checkTeamcityReporterOutput(outputLines, testCase.expectedLines)
  }
}

const checkTeamcityReporterOutput = (outputLines, expectedTeamcityLines) => {
  const outputTeamcityLines = outputLines.filter((line) =>
    line.startsWith('##teamcity'),
  )

  const isMatched =
    outputTeamcityLines.length === expectedTeamcityLines.length
    && expectedTeamcityLines.every((expectedLine, index) => {
      const outputLine = outputTeamcityLines[index]
      return outputLine.startsWith(expectedLine)
    })

  if (!isMatched) {
    const notMatchedOutputLines = outputTeamcityLines.filter(
      (outputLine, index) => {
        const expectedLine = expectedTeamcityLines[index]
        return !outputLine.startsWith(expectedLine)
      },
    )

    const notMatchedExpectedLines = expectedTeamcityLines.filter(
      (expectedLine, index) => {
        const outputLine = outputTeamcityLines[index]
        return !outputLine?.startsWith(expectedLine)
      },
    )

    Log.error(
      'TeamcityReporter output test failed, output ##teamcity lines do not match expected lines (note ##teamcity was replaced with %%teamcity):',
    )
    console.error(
      [
        '\nNot matched output lines:',
        ...notMatchedOutputLines,
        '\nNot matched expected lines:',
        ...notMatchedExpectedLines,
        '\nTest output lines:',
        ...outputTeamcityLines,
        '\nExpected lines:',
        ...expectedTeamcityLines,
        '\nFull test output:',
        ...outputLines,
      ]
        .join('\n')
        .replace(/##teamcity/gm, '%%teamcity'),
    )
    process.exit(1)
  } else {
    console.log('TeamcityReporter output test passed')
  }
}

module.exports = {
  test,
  getTestsToRun,
  getApplicableFilters,
}<|MERGE_RESOLUTION|>--- conflicted
+++ resolved
@@ -112,24 +112,16 @@
   buildConfig = Config.defaultBuildConfig,
   options = {},
 ) => {
-<<<<<<< HEAD
   config.buildConfig = buildConfig
   config.update(options)
-
-  await buildTests(suite, buildConfig, options)
-  runTests(passthroughArgs, suite, buildConfig, options)
-}
-=======
-  Config.buildConfig = buildConfig
-  Config.update(options)
->>>>>>> 155a209f
 
   if (Config.isIOS() && Config.targetEnvironment === 'device') {
     Log.error('Running ios tests on a device is not yet supported')
     process.exit(1)
   }
+  
   await buildTests(suite, Config, options)
-  runTests(passthroughArgs, suite, Config, options)
+  await runTests(passthroughArgs, suite, Config, options)
 }
 
 const buildTests = async (suite, config, options = {}) => {
