{
  "name": "brave-core",
  "version": "1.58.16",
  "description": "Brave Core is a set of changes, APIs and scripts used for customizing Chromium to make Brave.",
  "main": "index.js",
  "scripts": {
    "audit_deps": "node ./build/commands/scripts/audit.js -- --audit_dev_deps",
    "check_security": "node ./build/commands/scripts/checkSecurity.js",
    "cibuild": "node ./build/commands/scripts/commands.js cibuild",
    "init": "cd ../../ && npm run --prefix src/brave sync -- --init",
    "delete_string_translations": "node ./build/commands/scripts/commands.js delete_string_translations",
    "create_dist": "node ./build/commands/scripts/commands.js create_dist",
    "sync": "node ./build/commands/scripts/sync.js",
    "gclient": "node ./build/commands/scripts/gclient.js",
    "build": "node ./build/commands/scripts/commands.js build",
    "gn_check": "node ./build/commands/scripts/commands.js gn_check",
    "versions": "node ./build/commands/scripts/commands.js versions",
    "upload": "node ./build/commands/scripts/commands.js upload",
    "update_patches": "node ./build/commands/scripts/commands.js update_patches",
    "apply_patches": "node ./build/commands/scripts/commands.js apply_patches",
    "start": "node ./build/commands/scripts/commands.js start",
    "network-audit": "npm run test brave_network_audit_tests -- --ui-test-action-timeout=320000 --test-launcher-timeout=1900000",
    "push_l10n": "node ./build/commands/scripts/commands.js push_l10n",
    "pull_l10n": "node ./build/commands/scripts/commands.js pull_l10n",
    "chromium_rebase_l10n": "node ./build/commands/scripts/commands.js chromium_rebase_l10n",
    "lint": "node ./build/commands/scripts/commands.js lint",
    "presubmit": "node ./build/commands/scripts/commands.js presubmit",
    "format": "node ./build/commands/scripts/commands.js format",
    "mass_rename": "node ./build/commands/scripts/commands.js mass_rename",
    "test": "node ./build/commands/scripts/commands.js test",
    "test:scripts": "jest build/commands/lib build/commands/scripts",
    "test-security": "npm run check_security && npm run audit_deps && npm run network-audit",
    "tslint": "npm run eslint",
    "eslint": "eslint ./components",
    "pep8": "pycodestyle --max-line-length 120 -r script",
    "pylint": "node ./build/commands/scripts/commands.js pylint",
    "web-ui-gen-grd": "node components/webpack/gen-webpack-grd",
    "web-ui-gen-tsconfig": "node components/webpack/gen-tsconfig",
    "web-ui": "webpack --config components/webpack/webpack.config.js --colors",
    "build-storybook": "build-storybook -c .storybook -o .storybook-out",
    "storybook": "start-storybook",
    "test-unit": "jest -t",
    "test-unit:wallet": "jest --coverage=false components/brave_wallet_ui",
    "test-python-scripts": "npm run pep8 && PYTHONPATH=./script python -m unittest discover -s ./script/test",
    "update_symlink": "node ./build/commands/scripts/commands.js update_symlink",
    "build_fuzzer": "node ./build/commands/scripts/commands.js build_fuzzer",
    "fuzzer": "node ./build/commands/scripts/commands.js run_fuzzer",
    "perf_tests": "node ./build/commands/scripts/commands.js run_perf_tests",
    "gen_env": "node ./build/commands/scripts/genEnv.js"
  },
  "repository": {
    "type": "git",
    "url": "git+https://github.com/brave/brave-core.git"
  },
  "author": {
    "name": "Brave Software <support@brave.com>"
  },
  "contributors": [
    {
      "name": "Cezar Augusto",
      "email": "cezar@brave.com"
    },
    {
      "name": "Matt Bacchi",
      "email": "mbacchi@gmail.com"
    },
    {
      "name": "Alexey Barabash",
      "email": "alexey@brave.com"
    },
    {
      "name": "Brian R. Bondy",
      "email": "bbondy@gmail.com"
    },
    {
      "name": "Brian Clifton",
      "email": "brian@clifton.me"
    },
    {
      "name": "George Dregalo",
      "email": "gdregalo@brave.com"
    },
    {
      "name": "Rafael Ebron",
      "email": "rebron@brave.com"
    },
    {
      "name": "Brendan Eich",
      "email": "brendan@brave.com"
    },
    {
      "name": "Matt Evangelista",
      "email": "mevangelista@brave.com"
    },
    {
      "name": "Ryan Gerstenkorn"
    },
    {
      "name": "Kyle Hickinson",
      "email": "khickinson@brave.com"
    },
    {
      "name": "Simon Hong",
      "email": "shong@igalia.com"
    },
    {
      "name": "Brian Johnson",
      "email": "bjohnson@brave.com"
    },
    {
      "name": "Kamil Jozwiak",
      "email": "kamil@jozwiak.ch"
    },
    {
      "name": "Pranjal Jumde",
      "email": "pranjal@brave.com"
    },
    {
      "name": "Max Karolinskiy",
      "email": "max@brave.com"
    },
    {
      "name": "Ben Kero",
      "email": "bkero@brave.com"
    },
    {
      "name": "Aubrey Keus",
      "email": "aekeus@gmail.com"
    },
    {
      "name": "Ryan Lanese",
      "email": "ryanlanese@gmail.com"
    },
    {
      "name": "Kevin Lawler",
      "email": "kevin@brave.com"
    },
    {
      "name": "Bartlomiej Lechowski",
      "email": "btlechowski@gmail.com"
    },
    {
      "name": "Brian Lee"
    },
    {
      "name": "Ailin Liao"
    },
    {
      "name": "Jocelyn Liu",
      "email": "yrliou@gmail.com"
    },
    {
      "name": "Karen Liu",
      "email": "kliu@brave.com"
    },
    {
      "name": "Tom Lowenthal",
      "email": "me@tomlowenthal.com"
    },
    {
      "name": "Terry Mancey",
      "email": "tmancey@brave.com"
    },
    {
      "name": "Pete Miller",
      "email": "miller.pete@gmail.com"
    },
    {
      "name": "Ross Moody",
      "email": "fiftyfivehis@gmail.com"
    },
    {
      "name": "Mark Pilgrim",
      "email": "mpilgrim@brave.com"
    },
    {
      "name": "Mihai Plesa",
      "email": "mihai.plesa@gmail.com"
    },
    {
      "name": "Brad Richter",
      "email": "bradley.richter@gmail.com"
    },
    {
      "name": "Jenn Rhim",
      "email": "jennrhim@gmail.com"
    },
    {
      "name": "Riastradh"
    },
    {
      "name": "Garrett Robinson",
      "email": "garrett.f.robinson@gmail.com"
    },
    {
      "name": "Emerick Rogul",
      "email": "erogul@brave.com"
    },
    {
      "name": "Jason Sadler",
      "email": "jsadler@brave.com"
    },
    {
      "name": "Geeta Sarvadnya",
      "email": "gsarvadnya@brave.com"
    },
    {
      "name": "Mandar Shinde",
      "email": "mandar@brave.com"
    },
    {
      "name": "Peter Snyder",
      "email": "psnyder@brave.com"
    },
    {
      "name": "David Temkin",
      "email": "temkin@gmail.com"
    },
    {
      "name": "Anthony Tseng",
      "email": "darkdh@gmail.com"
    },
    {
      "name": "Sriram Bellur Venkataram",
      "email": "srirambv@gmail.com"
    },
    {
      "name": "Lauren Wagner",
      "email": "lauren@brave.com"
    },
    {
      "name": "Ryan Watson",
      "email": "w0ts0n@gmail.com"
    },
    {
      "name": "Nejc Zdovc",
      "email": "nejc@brave.com"
    },
    {
      "name": "Yan Zhu",
      "email": "yan@mit.edu"
    },
    {
      "name": "Sergey Zhukovsky",
      "email": "serg@brave.com"
    },
    {
      "name": "Szilard Szaloki",
      "email": "szilardszaloki@gmail.com"
    },
    {
      "name": "Wojciech Knapik",
      "email": "wmknapik@gmail.com"
    },
    {
      "name": "Michael Herrmann",
      "email": "michael@herrmann.io"
    }
  ],
  "license": "MPL-2.0",
  "bugs": {
    "url": "https://github.com/brave/brave-browser/issues"
  },
  "homepage": "https:/github.com/brave/brave-core#readme",
  "config": {
    "projects": {
      "chrome": {
        "dir": "src",
        "tag": "115.0.5790.75",
        "repository": {
          "url": "https://github.com/chromium/chromium"
        }
      }
    }
  },
  "devDependencies": {
    "@babel/core": "7.16.0",
    "@babel/plugin-proposal-export-namespace-from": "7.16.0",
    "@storybook/addon-essentials": "6.4.13",
    "@storybook/addon-knobs": "6.4.0",
    "@storybook/addons": "6.4.13",
    "@storybook/react": "6.4.13",
    "@testing-library/react-hooks": "7.0.2",
    "@types/array-move": "2.0.0",
    "@types/async": "^3.2.20",
    "@types/chrome": "0.0.241",
    "@types/enzyme": "3.10.13",
    "@types/enzyme-adapter-react-16": "1.0.6",
    "@types/jest": "26.0.24",
    "@types/qr-image": "3.2.5",
    "@types/react": "17.0.2",
    "@types/react-dom": "17.0.18",
    "@types/react-redux": "7.1.25",
    "@types/react-window": "1.8.5",
    "@types/recharts": "1.8.24",
    "@types/redux-logger": "3.0.9",
    "@types/styled-components": "5.1.26",
    "@typescript-eslint/eslint-plugin": "5.51.0",
    "acorn": "8.0.5",
    "babel-loader": "8.2.3",
    "brave-ui": "github:brave/brave-ui#e4c049880199ac652b8f69610b8b70d1cd6d906f",
    "chalk": "4.1.2",
    "commander": "2.20.3",
    "css-loader": "3.6.0",
    "csstype": "2.6.21",
    "emptykit.css": "1.0.1",
    "enhanced-resolve": "5.8.3",
    "enzyme": "3.11.0",
    "enzyme-adapter-react-16": "1.15.7",
    "eslint": "8.33.0",
    "eslint-config-prettier": "8.6.0",
    "eslint-config-standard-with-typescript": "34.0.1",
    "eslint-plugin-import": "2.27.5",
    "eslint-plugin-jest": "27.2.1",
    "eslint-plugin-licenses": "1.0.2",
    "eslint-plugin-node": "11.1.0",
    "eslint-plugin-promise": "6.1.1",
    "ethereum-blockies": "github:brave/blockies#07ebdfa3ed79fceec8234ef8c880ebdefd79bf0a",
    "ethereumjs-util": "7.0.9",
    "file-loader": "1.1.11",
    "follow-redirects": "1.14.8",
    "font-awesome": "4.7.0",
    "fs-extra": "8.1.0",
    "identity-obj-proxy": "3.0.0",
    "jest": "26.6.3",
    "jest-junit": "13.0.0",
    "less": "3.13.1",
    "less-loader": "4.1.0",
    "log-update": "3.4.0",
    "mkdirp": "0.5.6",
    "mz": "2.7.0",
    "prettier": "2.8.4",
    "react": "16.14.0",
    "react-dom": "16.14.0",
    "react-redux": "7.2.9",
    "recharts": "2.0.9",
    "redux": "4.1.0",
    "sass-loader": "10.2.1",
    "sinon": "7.5.0",
    "style-loader": "0.23.1",
    "styled-components": "5.3.9",
    "terser": "5.16.2",
    "trezor-connect": "8.2.12-extended",
    "ts-jest": "26.5.6",
    "ts-loader": "8.4.0",
    "typesafe-actions": "2.2.0",
    "typescript": "4.9.4",
    "typescript-plugin-css-modules": "3.4.0",
    "typescript-plugin-styled-components": "2.0.0",
    "url-loader": "1.0.0",
    "webpack": "4.46.0",
    "webpack-cli": "3.3.12"
  },
  "dependencies": {
    "@brave/leo": "github:brave/leo#e46392a",
    "@brave/react-virtualized-auto-sizer": "^1.0.4",
    "@brave/wallet-standard-brave": "~0.0.10",
    "@dnd-kit/core": "6.0.5",
    "@dnd-kit/sortable": "7.0.1",
    "@glif/filecoin-wallet-provider": "2.0.0-beta.12",
    "@ledgerhq/hw-app-eth": "6.24.1",
    "@ledgerhq/hw-app-solana": "6.27.1",
    "@ledgerhq/hw-transport-webhid": "6.24.1",
    "@reduxjs/toolkit": "1.8.6",
    "@solana/web3.js": "1.58.0",
    "@types/jszip": "^3.1.6",
    "@types/parse-torrent": "^5.8.3",
    "@types/react-router-dom": "^5.1.9",
    "@types/webtorrent": "^0.109.0",
    "array-move": "^2.2.1",
    "async": "^3.2.4",
    "bignumber.js": "^9.0.2",
    "core-js": "^3.9.1",
    "date-fns": "^2.15.0",
    "fuse.js": "6.6.2",
    "jszip": "^3.8.0",
    "prettier-bytes": "^1.0.4",
    "qr-image": "^3.2.0",
    "react-json-view-lite": "^0.9.5",
    "react-router": "^5.2.1",
    "react-router-dom": "^5.3.0",
    "react-window": "^1.8.5",
    "redux-act": "^1.8.0",
    "redux-logger": "^3.0.6",
    "redux-thunk": "^2.3.0",
    "throttleit": "^1.0.0",
    "webext-redux": "^2.1.4",
    "webtorrent": "^0.114.0"
  },
  "overrides": {
<<<<<<< HEAD
    "loader-utils": "2.0.3",
    "json5": "2.2.3",
    "protobufjs": "7.2.4"
=======
    "loader-utils": "2.0.4",
    "json5": "2.2.3"
>>>>>>> 3243d686
  }
}<|MERGE_RESOLUTION|>--- conflicted
+++ resolved
@@ -388,13 +388,8 @@
     "webtorrent": "^0.114.0"
   },
   "overrides": {
-<<<<<<< HEAD
     "loader-utils": "2.0.3",
     "json5": "2.2.3",
     "protobufjs": "7.2.4"
-=======
-    "loader-utils": "2.0.4",
-    "json5": "2.2.3"
->>>>>>> 3243d686
   }
 }