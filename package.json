--- conflicted
+++ resolved
@@ -264,11 +264,7 @@
     "@types/styled-components": "^5.1.7",
     "acorn": "8.0.5",
     "babel-loader": "8.2.2",
-<<<<<<< HEAD
     "brave-ui": "github:brave/brave-ui#161da1d51d1e34c257bd5a42aee3442600e1bd6a",
-=======
-    "brave-ui": "github:brave/brave-ui#03e29c6696cf99e01f8083884e508032767904f4",
->>>>>>> 7592e5f8
     "chalk": "4.1.0",
     "commander": "2.20.3",
     "css-loader": "2.1.1",
