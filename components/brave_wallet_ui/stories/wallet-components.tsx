// Copyright (c) 2021 The Brave Authors. All rights reserved.
// This Source Code Form is subject to the terms of the Mozilla Public
// License, v. 2.0. If a copy of the MPL was not distributed with this file,
// you can obtain one at https://mozilla.org/MPL/2.0/.
import * as React from 'react'

import { DesktopComponentWrapper, DesktopComponentWrapperRow } from './style'
import { SideNav, TopTabNav } from '../components/desktop'
import { NavTypes, TopTabNavTypes } from '../constants/types'
import { NavOptions } from '../options/side-nav-options'
import { TopNavOptions } from '../options/top-nav-options'
import './locale'
import { SweepstakesBanner } from '../components/desktop/sweepstakes-banner'
import { LoadingSkeleton } from '../components/shared'
import { WalletNav } from '../components/desktop/wallet-nav/wallet-nav'
import { NftIpfsBanner } from '../components/desktop/nft-ipfs-banner/nft-ipfs-banner'
import { LocalIpfsNodeScreen } from '../components/desktop/local-ipfs-node/local-ipfs-node'
import { InspectNftsScreen } from '../components/desktop/inspect-nfts/inspect-nfts'
import WalletPageStory from './wrappers/wallet-page-story-wrapper'
import { mockErc721Token, mockNetwork, mockNftPinningStatus } from '../common/constants/mocks'
import { NftPinningStatus } from '../components/desktop/nft-pinning-status/nft-pinning-status'
import { NftsEmptyState } from '../components/desktop/views/nfts/components/nfts-empty-state/nfts-empty-state'
import { EnableNftDiscoveryModal } from '../components/desktop/popup-modals/enable-nft-discovery-modal/enable-nft-discovery-modal'
<<<<<<< HEAD
import { NftScreen } from '../nft/components/nft-details/nft-screen'
import { ContainerCard, LayoutCardWrapper } from '../components/desktop/wallet-page-wrapper/wallet-page-wrapper.style'
import { mockNFTMetadata } from './mock-data/mock-nft-metadata'
=======
import { AutoDiscoveryEmptyState } from '../components/desktop/views/nfts/components/auto-discovery-empty-state/auto-discovery-empty-state'
>>>>>>> a26a0f73

export default {
  title: 'Wallet/Desktop/Components',
  parameters: {
    layout: 'centered'
  }
}

export const _DesktopSideNav = () => {
  const [selectedButton, setSelectedButton] = React.useState<NavTypes>('crypto')

  const navigateTo = (path: NavTypes) => {
    setSelectedButton(path)
  }

  return (
    <DesktopComponentWrapper>
      <SideNav
        navList={NavOptions()}
        selectedButton={selectedButton}
        onSubmit={navigateTo}
      />
    </DesktopComponentWrapper>
  )
}

_DesktopSideNav.story = {
  name: 'Side Nav'
}

export const _DesktopTopTabNav = () => {
  const [selectedTab, setSelectedTab] = React.useState<TopTabNavTypes>('portfolio')

  const onSelectTab = (path: TopTabNavTypes) => {
    setSelectedTab(path)
  }

  return (
    <DesktopComponentWrapperRow>
      <TopTabNav
        tabList={TopNavOptions()}
        selectedTab={selectedTab}
        onSelectTab={onSelectTab}
      />
    </DesktopComponentWrapperRow>
  )
}

_DesktopTopTabNav.story = {
  name: 'Top Tab Nav'
}

export const _SweepstakesBanner = () => {
  return <SweepstakesBanner
    startDate={new Date(Date.now())}
    endDate={new Date(Date.now() + 1)}
  />
}

_SweepstakesBanner.story = {
  name: 'Sweepstakes Banner'
}

export const _LoadingSkeleton = () => {
  return (
  <div
    style={{
      width: '600px',
      display: 'flex',
      justifyContent: 'center',
      alignItems: 'center'
    }}>
    <LoadingSkeleton
      width={500}
      height={20}
      count={5}
    />
  </div>)
}

_LoadingSkeleton.story = {
  name: 'Loading Skeleton'
}

export const _BuySendSwapDeposit = () => {
  return (
    <WalletNav />
  )
}

_BuySendSwapDeposit.story = {
  name: 'Buy/Send/Swap/Deposit'
}

export const _NftIpfsBanner = () => {
  const [showBanner, setShowBanner] = React.useState(true)

  const onDismiss = React.useCallback(() => {
    setShowBanner(false)
  }, [])

  return (
    <WalletPageStory>
      <div style={{ width: '855px' }}>
        {showBanner && <NftIpfsBanner onDismiss={onDismiss} />}
      </div>
    </WalletPageStory>
  )
}

_NftIpfsBanner.story = {
  name: 'NFT IPFS Banner'
}

export const _LocalIpfsScreen = () => {
  const onClose = () => {
    console.log('close')
  }

  return (
    <WalletPageStory>
      <LocalIpfsNodeScreen
        onClose={onClose}
      />
    </WalletPageStory>
  )
}

_LocalIpfsScreen.story = {
  name: 'Run Local IPFS Node'
}

export const _InspectNftsScreen = () => {
  const onClose = () => {
    console.log('on close')
  }
  const onBack = () => {
    console.log('on back')
  }
  return (
    <WalletPageStory>
      <InspectNftsScreen
        onClose={onClose}
        onBack={onBack}
      />
    </WalletPageStory>
  )
}

_InspectNftsScreen.story = {
  name: 'Inspect NFTs Screen'
}

export const _NftPinningStatus = () => {
  return (
    <div style={{ display: 'grid', gap: 10 }}>
      {/* uploading */}
      <NftPinningStatus
        pinningStatusCode={3}
      />

      {/* success */}
      <NftPinningStatus
        pinningStatusCode={2}
      />

      {/* failed */}
      <NftPinningStatus
        pinningStatusCode={4}
      />
    </div>
  )
}

_NftPinningStatus.story = {
  title: 'NFT Pinning Status'
}

export const _NftsEmptyState = () => {
  return (
    <NftsEmptyState
      onImportNft={() => console.log('On import NFT')}
    />
  )
}

export const _EnableNftDiscoveryModal = () => {
  return (
    <EnableNftDiscoveryModal
      onCancel={() => {}}
      onConfirm={() => {}}
    />
  )
}

_EnableNftDiscoveryModal.story = {
  title: 'Enable NFT Discovery Modal'
}

<<<<<<< HEAD
export const _NftScreen = () => {
  return (
    <WalletPageStory
      pageStateOverride={{
        isAutoPinEnabled: true,
        isFetchingNFTMetadata: false,
        nftMetadata: mockNFTMetadata[0],
        nftMetadataError: '',
        selectedAsset: mockErc721Token,
        nftsPinningStatus: mockNftPinningStatus
      }}
    >
      <LayoutCardWrapper
        headerHeight={92}
      >
        <ContainerCard
        >
          <NftScreen
            selectedAsset={mockErc721Token}
            tokenNetwork={mockNetwork}
          />
        </ContainerCard>
    </LayoutCardWrapper>
    </WalletPageStory>
  )
=======
export const _AutoDiscoveryEmptyState = () => {
  return (
    <AutoDiscoveryEmptyState
      onImportNft={() => console.log('Import NFT')}
      onRefresh={() => console.log('Import NFT')}
    />
  )
}

_AutoDiscoveryEmptyState.story = {
  title: 'NFT Auto Discovery Empty State'
>>>>>>> a26a0f73
}<|MERGE_RESOLUTION|>--- conflicted
+++ resolved
@@ -21,13 +21,10 @@
 import { NftPinningStatus } from '../components/desktop/nft-pinning-status/nft-pinning-status'
 import { NftsEmptyState } from '../components/desktop/views/nfts/components/nfts-empty-state/nfts-empty-state'
 import { EnableNftDiscoveryModal } from '../components/desktop/popup-modals/enable-nft-discovery-modal/enable-nft-discovery-modal'
-<<<<<<< HEAD
 import { NftScreen } from '../nft/components/nft-details/nft-screen'
 import { ContainerCard, LayoutCardWrapper } from '../components/desktop/wallet-page-wrapper/wallet-page-wrapper.style'
 import { mockNFTMetadata } from './mock-data/mock-nft-metadata'
-=======
 import { AutoDiscoveryEmptyState } from '../components/desktop/views/nfts/components/auto-discovery-empty-state/auto-discovery-empty-state'
->>>>>>> a26a0f73
 
 export default {
   title: 'Wallet/Desktop/Components',
@@ -227,7 +224,6 @@
   title: 'Enable NFT Discovery Modal'
 }
 
-<<<<<<< HEAD
 export const _NftScreen = () => {
   return (
     <WalletPageStory
@@ -253,7 +249,8 @@
     </LayoutCardWrapper>
     </WalletPageStory>
   )
-=======
+}
+
 export const _AutoDiscoveryEmptyState = () => {
   return (
     <AutoDiscoveryEmptyState
@@ -265,5 +262,4 @@
 
 _AutoDiscoveryEmptyState.story = {
   title: 'NFT Auto Discovery Empty State'
->>>>>>> a26a0f73
 }