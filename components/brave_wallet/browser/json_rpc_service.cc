/* Copyright (c) 2021 The Brave Authors. All rights reserved.
 * This Source Code Form is subject to the terms of the Mozilla Public
 * License, v. 2.0. If a copy of the MPL was not distributed with this file,
 * You can obtain one at http://mozilla.org/MPL/2.0/. */

#include "brave/components/brave_wallet/browser/json_rpc_service.h"

#include <memory>
#include <utility>

#include "base/base64.h"
#include "base/bind.h"
#include "base/feature_list.h"
#include "base/json/json_writer.h"
#include "base/no_destructor.h"
#include "base/notreached.h"
#include "base/strings/utf_string_conversions.h"
#include "brave/components/brave_wallet/browser/brave_wallet_prefs.h"
#include "brave/components/brave_wallet/browser/brave_wallet_utils.h"
#include "brave/components/brave_wallet/browser/eth_data_builder.h"
#include "brave/components/brave_wallet/browser/eth_requests.h"
#include "brave/components/brave_wallet/browser/eth_response_parser.h"
#include "brave/components/brave_wallet/browser/fil_requests.h"
#include "brave/components/brave_wallet/browser/fil_response_parser.h"
#include "brave/components/brave_wallet/browser/json_rpc_requests_helper.h"
#include "brave/components/brave_wallet/browser/json_rpc_response_parser.h"
#include "brave/components/brave_wallet/browser/pref_names.h"
#include "brave/components/brave_wallet/browser/solana_keyring.h"
#include "brave/components/brave_wallet/browser/solana_requests.h"
#include "brave/components/brave_wallet/browser/solana_response_parser.h"
#include "brave/components/brave_wallet/browser/unstoppable_domains_dns_resolve.h"
#include "brave/components/brave_wallet/browser/unstoppable_domains_multichain_calls.h"
#include "brave/components/brave_wallet/common/brave_wallet_response_helpers.h"
#include "brave/components/brave_wallet/common/eth_abi_utils.h"
#include "brave/components/brave_wallet/common/eth_address.h"
#include "brave/components/brave_wallet/common/eth_request_helper.h"
#include "brave/components/brave_wallet/common/features.h"
#include "brave/components/brave_wallet/common/hash_utils.h"
#include "brave/components/brave_wallet/common/hex_utils.h"
#include "brave/components/brave_wallet/common/value_conversion_utils.h"
#include "brave/components/brave_wallet/common/web3_provider_constants.h"
#include "brave/components/ipfs/ipfs_service.h"
#include "brave/components/ipfs/ipfs_utils.h"
#include "components/grit/brave_components_strings.h"
#include "components/prefs/pref_service.h"
#include "components/prefs/scoped_user_pref_update.h"
#include "services/network/public/cpp/shared_url_loader_factory.h"
#include "third_party/re2/src/re2/re2.h"
#include "ui/base/l10n/l10n_util.h"
#include "url/origin.h"

using api_request_helper::APIRequestHelper;

namespace {

// The domain name should be a-z | A-Z | 0-9 and hyphen(-).
// The domain name should not start or end with hyphen (-).
// The domain name can be a subdomain.
// TLD & TLD-1 must be at least two characters.
constexpr char kDomainPattern[] =
    "(?:[A-Za-z0-9][A-Za-z0-9-]*[A-Za-z0-9]\\.)+[A-Za-z]{2,}$";

// Non empty group of symbols of a-z | 0-9 | hyphen(-).
// Then a dot.
// Then one of fixed suffixes(should match `supportedUDExtensions` array from
// send.ts).
constexpr char kUDPattern[] =
    "(?:[a-z0-9-]+)\\.(?:crypto|x|coin|nft|dao|wallet|blockchain|bitcoin|zil)";

net::NetworkTrafficAnnotationTag GetNetworkTrafficAnnotationTag() {
  return net::DefineNetworkTrafficAnnotation("json_rpc_service", R"(
      semantics {
        sender: "JSON RPC Service"
        description:
          "This service is used to communicate with Ethereum nodes "
          "on behalf of the user interacting with the native Brave wallet."
        trigger:
          "Triggered by uses of the native Brave wallet."
        data:
          "Ethereum JSON RPC response bodies."
        destination: WEBSITE
      }
      policy {
        cookies_allowed: NO
        setting:
          "You can enable or disable this feature on chrome://flags."
        policy_exception_justification:
          "Not implemented."
      }
    )");
}

net::NetworkTrafficAnnotationTag GetENSOffchainNetworkTrafficAnnotationTag() {
  return net::DefineNetworkTrafficAnnotation("json_rpc_service", R"(
      semantics {
        sender: "JSON RPC Service""
        description:
          "Fetches ENS offchain data."
        trigger:
          "Triggered by ENS offchain lookup."
        data:
          "Offchain lookup info."
        destination: WEBSITE
      }
      policy {
        cookies_allowed: NO
        setting:
          "You can enable or disable ENS on brave://settings/extensions page."
        policy_exception_justification:
          "Not implemented."
      }
    )");
}

bool ENSL2Enabled() {
  return base::FeatureList::IsEnabled(
      brave_wallet::features::kBraveWalletENSL2Feature);
}

namespace solana {
// https://github.com/solana-labs/solana/blob/f7b2951c79cd07685ed62717e78ab1c200924924/rpc/src/rpc.rs#L1717
constexpr char kAccountNotCreatedError[] = "could not find account";
}  // namespace solana

}  // namespace

namespace brave_wallet {

JsonRpcService::JsonRpcService(
    scoped_refptr<network::SharedURLLoaderFactory> url_loader_factory,
    PrefService* prefs)
    : api_request_helper_(new APIRequestHelper(GetNetworkTrafficAnnotationTag(),
                                               url_loader_factory)),
      ud_get_eth_addr_calls_(
          std::make_unique<
              unstoppable_domains::MultichainCalls<std::string>>()),
      ud_resolve_dns_calls_(
          std::make_unique<unstoppable_domains::MultichainCalls<GURL>>()),
      prefs_(prefs),
      weak_ptr_factory_(this) {
  if (!SetNetwork(GetCurrentChainId(prefs_, mojom::CoinType::ETH),
                  mojom::CoinType::ETH)) {
    LOG(ERROR) << "Could not set network from JsonRpcService() for ETH";
  }
  if (!SetNetwork(GetCurrentChainId(prefs_, mojom::CoinType::SOL),
                  mojom::CoinType::SOL)) {
    LOG(ERROR) << "Could not set network from JsonRpcService() for SOL";
  }
  if (!SetNetwork(GetCurrentChainId(prefs_, mojom::CoinType::FIL),
                  mojom::CoinType::FIL)) {
    LOG(ERROR) << "Could not set network from JsonRpcService() for FIL";
  }

  if (ENSL2Enabled()) {
    api_request_helper_ens_offchain_ = std::make_unique<APIRequestHelper>(
        GetENSOffchainNetworkTrafficAnnotationTag(), url_loader_factory);
  }
}

void JsonRpcService::SetAPIRequestHelperForTesting(
    scoped_refptr<network::SharedURLLoaderFactory> url_loader_factory) {
  api_request_helper_ = std::make_unique<APIRequestHelper>(
      GetNetworkTrafficAnnotationTag(), url_loader_factory);
  if (ENSL2Enabled()) {
    api_request_helper_ens_offchain_ = std::make_unique<APIRequestHelper>(
        GetENSOffchainNetworkTrafficAnnotationTag(), url_loader_factory);
  }
}

JsonRpcService::~JsonRpcService() = default;

// static
void JsonRpcService::MigrateMultichainNetworks(PrefService* prefs) {
  // custom networks
  if (prefs->HasPrefPath(kBraveWalletCustomNetworksDeprecated)) {
    const base::Value* custom_networks =
        prefs->GetList(kBraveWalletCustomNetworksDeprecated);
    if (custom_networks) {
      base::Value::Dict new_custom_networks;
      new_custom_networks.Set(kEthereumPrefKey, custom_networks->Clone());

      prefs->Set(kBraveWalletCustomNetworks,
                 base::Value(std::move(new_custom_networks)));

      prefs->ClearPref(kBraveWalletCustomNetworksDeprecated);
    }
  }
  // selected networks
  if (prefs->HasPrefPath(kBraveWalletCurrentChainId)) {
    const std::string chain_id = prefs->GetString(kBraveWalletCurrentChainId);
    DictionaryPrefUpdate update(prefs, kBraveWalletSelectedNetworks);
    base::Value* selected_networks = update.Get();
    if (selected_networks) {
      selected_networks->SetStringKey(kEthereumPrefKey, chain_id);
      prefs->ClearPref(kBraveWalletCurrentChainId);
    }
  }
}

mojo::PendingRemote<mojom::JsonRpcService> JsonRpcService::MakeRemote() {
  mojo::PendingRemote<mojom::JsonRpcService> remote;
  receivers_.Add(this, remote.InitWithNewPipeAndPassReceiver());
  return remote;
}

void JsonRpcService::Bind(
    mojo::PendingReceiver<mojom::JsonRpcService> receiver) {
  receivers_.Add(this, std::move(receiver));
}

void JsonRpcService::AddObserver(
    ::mojo::PendingRemote<mojom::JsonRpcServiceObserver> observer) {
  observers_.Add(std::move(observer));
}

void JsonRpcService::RequestInternal(
    const std::string& json_payload,
    bool auto_retry_on_network_change,
    const GURL& network_url,
    RequestIntermediateCallback callback,
    APIRequestHelper::ResponseConversionCallback conversion_callback =
        base::NullCallback()) {
  DCHECK(network_url.is_valid());

  api_request_helper_->Request("POST", network_url, json_payload,
                               "application/json", auto_retry_on_network_change,
                               std::move(callback),
                               MakeCommonJsonRpcHeaders(json_payload), -1u,
                               std::move(conversion_callback));
}

void JsonRpcService::Request(const std::string& json_payload,
                             bool auto_retry_on_network_change,
                             base::Value id,
                             mojom::CoinType coin,
                             RequestCallback callback) {
  RequestInternal(
      json_payload, auto_retry_on_network_change, network_urls_[coin],
      base::BindOnce(&JsonRpcService::OnRequestResult, base::Unretained(this),
                     std::move(callback), std::move(id)));
}

void JsonRpcService::OnRequestResult(RequestCallback callback,
                                     base::Value id,
                                     APIRequestResult api_request_result) {
  bool reject;
  base::Value formed_response = GetProviderRequestReturnFromEthJsonResponse(
      api_request_result.response_code(), api_request_result.body(), &reject);
  std::move(callback).Run(std::move(id), std::move(formed_response), reject, "",
                          false);
}

void JsonRpcService::FirePendingRequestCompleted(const std::string& chain_id,
                                                 const std::string& error) {
  for (const auto& observer : observers_) {
    observer->OnAddEthereumChainRequestCompleted(chain_id, error);
  }
}

bool JsonRpcService::HasRequestFromOrigin(const url::Origin& origin) const {
  for (const auto& request : add_chain_pending_requests_) {
    if (request.second->origin_info->origin == origin)
      return true;
  }
  return false;
}

void JsonRpcService::GetPendingAddChainRequests(
    GetPendingAddChainRequestsCallback callback) {
  std::vector<mojom::AddChainRequestPtr> all_requests;
  for (const auto& request : add_chain_pending_requests_) {
    all_requests.push_back(request.second.Clone());
  }
  std::move(callback).Run(std::move(all_requests));
}

void JsonRpcService::AddChain(mojom::NetworkInfoPtr chain,
                              AddChainCallback callback) {
  auto chain_id = chain->chain_id;
  GURL url = MaybeAddInfuraProjectId(GetActiveEndpointUrl(*chain));

  if (!url.is_valid()) {
    std::move(callback).Run(
        chain_id, mojom::ProviderError::kUserRejectedRequest,
        l10n_util::GetStringFUTF8(IDS_BRAVE_WALLET_ETH_CHAIN_ID_FAILED,
                                  base::ASCIIToUTF16(url.spec())));
    return;
  }

  if (CustomChainExists(prefs_, chain_id, chain->coin)) {
    std::move(callback).Run(
        chain_id, mojom::ProviderError::kUserRejectedRequest,
        l10n_util::GetStringUTF8(IDS_SETTINGS_WALLET_NETWORKS_EXISTS));
    return;
  }

  // Custom networks for FIL and SOL are allowed to replace only known chain
  // ids. So just update prefs without chain id validation.
  if (chain->coin == mojom::CoinType::FIL ||
      chain->coin == mojom::CoinType::SOL) {
    if (!KnownChainExists(chain_id, chain->coin)) {
      std::move(callback).Run(
          chain_id, mojom::ProviderError::kInternalError,
          l10n_util::GetStringUTF8(IDS_WALLET_INTERNAL_ERROR));
      return;
    }
    AddCustomNetwork(prefs_, *chain);
    std::move(callback).Run(chain->chain_id, mojom::ProviderError::kSuccess,
                            "");
    return;
  }

  auto result = base::BindOnce(&JsonRpcService::OnEthChainIdValidated,
                               weak_ptr_factory_.GetWeakPtr(), std::move(chain),
                               url, std::move(callback));
  RequestInternal(eth::eth_chainId(), true, url, std::move(result));
}

void JsonRpcService::OnEthChainIdValidated(
    mojom::NetworkInfoPtr chain,
    const GURL& rpc_url,
<<<<<<< HEAD
    AddChainCallback callback,
    const int http_code,
    const std::string& response,
    const base::flat_map<std::string, std::string>& headers) {
  if (brave_wallet::ParseSingleStringResult(response) != chain->chain_id) {
=======
    AddEthereumChainCallback callback,
    APIRequestResult api_request_result) {
  if (ParseSingleStringResult(api_request_result.body()) != chain->chain_id) {
>>>>>>> 168b0c35
    std::move(callback).Run(
        chain->chain_id, mojom::ProviderError::kUserRejectedRequest,
        l10n_util::GetStringFUTF8(IDS_BRAVE_WALLET_ETH_CHAIN_ID_FAILED,
                                  base::ASCIIToUTF16(rpc_url.spec())));
    return;
  }

  auto chain_id = chain->chain_id;
  AddCustomNetwork(prefs_, *chain);
  std::move(callback).Run(chain_id, mojom::ProviderError::kSuccess, "");
}

void JsonRpcService::AddEthereumChainForOrigin(
    mojom::NetworkInfoPtr chain,
    const url::Origin& origin,
    AddEthereumChainForOriginCallback callback) {
  auto chain_id = chain->chain_id;
  if (KnownChainExists(chain_id, mojom::CoinType::ETH) ||
      CustomChainExists(prefs_, chain_id, mojom::CoinType::ETH)) {
    std::move(callback).Run(
        chain_id, mojom::ProviderError::kUserRejectedRequest,
        l10n_util::GetStringUTF8(IDS_SETTINGS_WALLET_NETWORKS_EXISTS));
    return;
  }
  if (origin.opaque() || add_chain_pending_requests_.contains(chain_id) ||
      HasRequestFromOrigin(origin)) {
    std::move(callback).Run(
        chain_id, mojom::ProviderError::kUserRejectedRequest,
        l10n_util::GetStringUTF8(IDS_WALLET_ALREADY_IN_PROGRESS_ERROR));
    return;
  }

  add_chain_pending_requests_[chain_id] =
      mojom::AddChainRequest::New(MakeOriginInfo(origin), std::move(chain));
  std::move(callback).Run(chain_id, mojom::ProviderError::kSuccess, "");
}

void JsonRpcService::AddEthereumChainRequestCompleted(
    const std::string& chain_id,
    bool approved) {
  if (!add_chain_pending_requests_.contains(chain_id))
    return;

  if (!approved) {
    FirePendingRequestCompleted(
        chain_id, l10n_util::GetStringUTF8(IDS_WALLET_USER_REJECTED_REQUEST));
    add_chain_pending_requests_.erase(chain_id);
    return;
  }

  const auto& chain = *add_chain_pending_requests_.at(chain_id)->network_info;
  GURL url = MaybeAddInfuraProjectId(GetActiveEndpointUrl(chain));
  if (!url.is_valid()) {
    FirePendingRequestCompleted(
        chain_id,
        l10n_util::GetStringFUTF8(IDS_BRAVE_WALLET_ETH_CHAIN_ID_FAILED,
                                  base::ASCIIToUTF16(url.spec())));
    add_chain_pending_requests_.erase(chain_id);
    return;
  }

  auto result = base::BindOnce(&JsonRpcService::OnEthChainIdValidatedForOrigin,
                               weak_ptr_factory_.GetWeakPtr(), chain_id, url);
  RequestInternal(eth::eth_chainId(), true, url, std::move(result));
}

void JsonRpcService::OnEthChainIdValidatedForOrigin(
    const std::string& chain_id,
    const GURL& rpc_url,
    APIRequestResult api_request_result) {
  if (!add_chain_pending_requests_.contains(chain_id))
    return;

  const auto& chain = *add_chain_pending_requests_.at(chain_id)->network_info;
  if (ParseSingleStringResult(api_request_result.body()) != chain_id) {
    FirePendingRequestCompleted(
        chain_id,
        l10n_util::GetStringFUTF8(IDS_BRAVE_WALLET_ETH_CHAIN_ID_FAILED,
                                  base::ASCIIToUTF16(rpc_url.spec())));
    add_chain_pending_requests_.erase(chain_id);
    return;
  }

  AddCustomNetwork(prefs_, chain);
  FirePendingRequestCompleted(chain_id, "");
  add_chain_pending_requests_.erase(chain_id);
}

void JsonRpcService::RemoveChain(const std::string& chain_id,
                                 mojom::CoinType coin,
                                 RemoveChainCallback callback) {
  RemoveCustomNetwork(prefs_, chain_id, coin);
  std::move(callback).Run(true);
}

bool JsonRpcService::SetNetwork(const std::string& chain_id,
                                mojom::CoinType coin,
                                bool silent) {
  auto network_url = GetNetworkURL(prefs_, chain_id, coin);
  if (!network_url.is_valid()) {
    return false;
  }

  chain_ids_[coin] = chain_id;
  network_urls_[coin] = network_url;
  DictionaryPrefUpdate update(prefs_, kBraveWalletSelectedNetworks);
  base::Value* dict = update.Get();
  DCHECK(dict);
  dict->SetStringKey(GetPrefKeyForCoinType(coin), chain_id);

  if (!silent) {
    FireNetworkChanged(coin);
  }
  if (coin == mojom::CoinType::ETH)
    MaybeUpdateIsEip1559(chain_id);
  return true;
}

void JsonRpcService::SetNetwork(const std::string& chain_id,
                                mojom::CoinType coin,
                                SetNetworkCallback callback) {
  if (!SetNetwork(chain_id, coin))
    std::move(callback).Run(false);
  else
    std::move(callback).Run(true);
}

void JsonRpcService::GetNetwork(mojom::CoinType coin,
                                GetNetworkCallback callback) {
  if (!chain_ids_.contains(coin)) {
    std::move(callback).Run(nullptr);
  } else {
    std::move(callback).Run(GetChain(prefs_, chain_ids_[coin], coin));
  }
}

void JsonRpcService::MaybeUpdateIsEip1559(const std::string& chain_id) {
  // Only try to update is_eip1559 for localhost or custom chains.
  if (chain_id != brave_wallet::mojom::kLocalhostChainId &&
      !CustomChainExists(prefs_, chain_id, mojom::CoinType::ETH)) {
    return;
  }

  GetIsEip1559(base::BindOnce(&JsonRpcService::UpdateIsEip1559,
                              weak_ptr_factory_.GetWeakPtr(), chain_id));
}

void JsonRpcService::UpdateIsEip1559(const std::string& chain_id,
                                     bool is_eip1559,
                                     mojom::ProviderError error,
                                     const std::string& error_message) {
  if (error != mojom::ProviderError::kSuccess)
    return;

  bool changed = false;
  if (chain_id == brave_wallet::mojom::kLocalhostChainId) {
    changed = prefs_->GetBoolean(kSupportEip1559OnLocalhostChain) != is_eip1559;
    prefs_->SetBoolean(kSupportEip1559OnLocalhostChain, is_eip1559);
  } else {
    // TODO(apaymyshev): move all work with kBraveWalletCustomNetworks into one
    // file.
    DictionaryPrefUpdate update(prefs_, kBraveWalletCustomNetworks);
    for (base::Value& custom_network :
         update.Get()->FindKey(kEthereumPrefKey)->GetList()) {
      if (!custom_network.is_dict())
        continue;

      const std::string* id = custom_network.FindStringKey("chainId");
      if (!id || *id != chain_id)
        continue;

      changed = custom_network.FindBoolKey("is_eip1559").value_or(false) !=
                is_eip1559;
      custom_network.SetBoolKey("is_eip1559", is_eip1559);
      // Break the loop cuz we don't expect multiple entries with the same
      // chainId in the list.
      break;
    }
  }

  if (!changed)
    return;

  for (const auto& observer : observers_) {
    observer->OnIsEip1559Changed(chain_id, is_eip1559);
  }
}

void JsonRpcService::FireNetworkChanged(mojom::CoinType coin) {
  for (const auto& observer : observers_) {
    observer->ChainChangedEvent(GetChainId(coin), coin);
  }
}

std::string JsonRpcService::GetChainId(mojom::CoinType coin) const {
  return chain_ids_.contains(coin) ? chain_ids_.at(coin) : std::string();
}

void JsonRpcService::GetChainId(
    mojom::CoinType coin,
    mojom::JsonRpcService::GetChainIdCallback callback) {
  std::move(callback).Run(GetChainId(coin));
}

void JsonRpcService::GetBlockTrackerUrl(
    mojom::JsonRpcService::GetBlockTrackerUrlCallback callback) {
  std::move(callback).Run(
      GetBlockTrackerUrlFromNetwork(GetChainId(mojom::CoinType::ETH)).spec());
}

void JsonRpcService::GetAllNetworks(mojom::CoinType coin,
                                    GetAllNetworksCallback callback) {
  std::move(callback).Run(GetAllChains(prefs_, coin));
}

void JsonRpcService::GetCustomNetworks(mojom::CoinType coin,
                                       GetCustomNetworksCallback callback) {
  std::vector<std::string> chain_ids;
  for (const auto& it : brave_wallet::GetAllCustomChains(prefs_, coin)) {
    chain_ids.push_back(it->chain_id);
  }
  std::move(callback).Run(std::move(chain_ids));
}

void JsonRpcService::GetKnownNetworks(mojom::CoinType coin,
                                      GetKnownNetworksCallback callback) {
  std::vector<std::string> chain_ids;
  for (const auto& it : brave_wallet::GetAllKnownChains(prefs_, coin)) {
    chain_ids.push_back(it->chain_id);
  }
  std::move(callback).Run(std::move(chain_ids));
}

void JsonRpcService::GetHiddenNetworks(mojom::CoinType coin,
                                       GetHiddenNetworksCallback callback) {
  std::move(callback).Run(GetAllHiddenNetworks(prefs_, coin));
}

std::string JsonRpcService::GetNetworkUrl(mojom::CoinType coin) const {
  return network_urls_.contains(coin) ? network_urls_.at(coin).spec()
                                      : std::string();
}

void JsonRpcService::GetNetworkUrl(
    mojom::CoinType coin,
    mojom::JsonRpcService::GetNetworkUrlCallback callback) {
  std::move(callback).Run(GetNetworkUrl(coin));
}

void JsonRpcService::SetCustomNetworkForTesting(const std::string& chain_id,
                                                mojom::CoinType coin,
                                                const GURL& network_url) {
  chain_ids_[coin] = chain_id;
  network_urls_[coin] = network_url;
  FireNetworkChanged(coin);
}

void JsonRpcService::GetBlockNumber(GetBlockNumberCallback callback) {
  auto internal_callback =
      base::BindOnce(&JsonRpcService::OnGetBlockNumber,
                     weak_ptr_factory_.GetWeakPtr(), std::move(callback));
  RequestInternal(eth::eth_blockNumber(), true,
                  network_urls_[mojom::CoinType::ETH],
                  std::move(internal_callback));
}

void JsonRpcService::OnGetFilStateSearchMsgLimited(
    GetFilStateSearchMsgLimitedCallback callback,
    const std::string& cid,
    APIRequestResult api_request_result) {
  int64_t exit_code = -1;
  if (!api_request_result.Is2XXResponseCode()) {
    std::move(callback).Run(
        exit_code, mojom::FilecoinProviderError::kInternalError,
        l10n_util::GetStringUTF8(IDS_WALLET_INTERNAL_ERROR));
    return;
  }
  if (!ParseFilStateSearchMsgLimited(api_request_result.body(), cid,
                                     &exit_code)) {
    mojom::FilecoinProviderError error;
    std::string error_message;
    ParseErrorResult<mojom::FilecoinProviderError>(api_request_result.body(),
                                                   &error, &error_message);
    std::move(callback).Run(exit_code, error, error_message);
    return;
  }

  std::move(callback).Run(exit_code, mojom::FilecoinProviderError::kSuccess,
                          "");
}

void JsonRpcService::OnGetBlockNumber(GetBlockNumberCallback callback,
                                      APIRequestResult api_request_result) {
  if (!api_request_result.Is2XXResponseCode()) {
    std::move(callback).Run(
        0, mojom::ProviderError::kInternalError,
        l10n_util::GetStringUTF8(IDS_WALLET_INTERNAL_ERROR));
    return;
  }
  uint256_t block_number;
  if (!eth::ParseEthGetBlockNumber(api_request_result.body(), &block_number)) {
    mojom::ProviderError error;
    std::string error_message;
    ParseErrorResult<mojom::ProviderError>(api_request_result.body(), &error,
                                           &error_message);
    std::move(callback).Run(0, error, error_message);
    return;
  }

  std::move(callback).Run(block_number, mojom::ProviderError::kSuccess, "");
}

void JsonRpcService::GetFeeHistory(GetFeeHistoryCallback callback) {
  auto internal_callback =
      base::BindOnce(&JsonRpcService::OnGetFeeHistory,
                     weak_ptr_factory_.GetWeakPtr(), std::move(callback));

  RequestInternal(
      eth::eth_feeHistory("0x28",  // blockCount = 40
                          "latest", std::vector<double>{20, 50, 80}),
      true, network_urls_[mojom::CoinType::ETH], std::move(internal_callback));
}

void JsonRpcService::OnGetFeeHistory(GetFeeHistoryCallback callback,
                                     APIRequestResult api_request_result) {
  if (!api_request_result.Is2XXResponseCode()) {
    std::move(callback).Run(
        std::vector<std::string>(), std::vector<double>(), "",
        std::vector<std::vector<std::string>>(),
        mojom::ProviderError::kInternalError,
        l10n_util::GetStringUTF8(IDS_WALLET_INTERNAL_ERROR));
    return;
  }

  std::vector<std::string> base_fee_per_gas;
  std::vector<double> gas_used_ratio;
  std::string oldest_block;
  std::vector<std::vector<std::string>> reward;
  if (!eth::ParseEthGetFeeHistory(api_request_result.body(), &base_fee_per_gas,
                                  &gas_used_ratio, &oldest_block, &reward)) {
    mojom::ProviderError error;
    std::string error_message;
    ParseErrorResult(api_request_result.body(), &error, &error_message);
    std::move(callback).Run(std::vector<std::string>(), std::vector<double>(),
                            "", std::vector<std::vector<std::string>>(), error,
                            error_message);
    return;
  }

  std::move(callback).Run(base_fee_per_gas, gas_used_ratio, oldest_block,
                          reward, mojom::ProviderError::kSuccess, "");
}

void JsonRpcService::GetBalance(const std::string& address,
                                mojom::CoinType coin,
                                const std::string& chain_id,
                                JsonRpcService::GetBalanceCallback callback) {
  auto network_url = GetNetworkURL(prefs_, chain_id, coin);
  if (!network_url.is_valid()) {
    std::move(callback).Run(
        "", mojom::ProviderError::kInvalidParams,
        l10n_util::GetStringUTF8(IDS_WALLET_INVALID_PARAMETERS));
    return;
  }
  if (coin == mojom::CoinType::ETH) {
    auto internal_callback =
        base::BindOnce(&JsonRpcService::OnEthGetBalance,
                       weak_ptr_factory_.GetWeakPtr(), std::move(callback));
    RequestInternal(eth::eth_getBalance(address, "latest"), true, network_url,
                    std::move(internal_callback));
    return;
  } else if (coin == mojom::CoinType::FIL) {
    auto internal_callback =
        base::BindOnce(&JsonRpcService::OnFilGetBalance,
                       weak_ptr_factory_.GetWeakPtr(), std::move(callback));
    RequestInternal(fil::getBalance(address), true, network_url,
                    std::move(internal_callback));
    return;
  }
  std::move(callback).Run("", mojom::ProviderError::kInternalError,
                          l10n_util::GetStringUTF8(IDS_WALLET_INTERNAL_ERROR));
}

void JsonRpcService::OnEthGetBalance(GetBalanceCallback callback,
                                     APIRequestResult api_request_result) {
  if (!api_request_result.Is2XXResponseCode()) {
    std::move(callback).Run(
        "", mojom::ProviderError::kInternalError,
        l10n_util::GetStringUTF8(IDS_WALLET_INTERNAL_ERROR));
    return;
  }
  std::string balance;
  if (!eth::ParseEthGetBalance(api_request_result.body(), &balance)) {
    mojom::ProviderError error;
    std::string error_message;
    ParseErrorResult<mojom::ProviderError>(api_request_result.body(), &error,
                                           &error_message);
    std::move(callback).Run("", error, error_message);
    return;
  }

  std::move(callback).Run(balance, mojom::ProviderError::kSuccess, "");
}

void JsonRpcService::OnFilGetBalance(GetBalanceCallback callback,
                                     APIRequestResult api_request_result) {
  if (!api_request_result.Is2XXResponseCode()) {
    std::move(callback).Run(
        "", mojom::ProviderError::kInternalError,
        l10n_util::GetStringUTF8(IDS_WALLET_INTERNAL_ERROR));
    return;
  }
  std::string balance;
  if (!ParseFilGetBalance(api_request_result.body(), &balance)) {
    mojom::ProviderError error;
    std::string error_message;
    ParseErrorResult<mojom::ProviderError>(api_request_result.body(), &error,
                                           &error_message);
    std::move(callback).Run("", error, error_message);
    return;
  }

  std::move(callback).Run(balance, mojom::ProviderError::kSuccess, "");
}
void JsonRpcService::GetFilStateSearchMsgLimited(
    const std::string& cid,
    uint64_t period,
    GetFilStateSearchMsgLimitedCallback callback) {
  auto network_url = network_urls_[mojom::CoinType::FIL];
  if (!network_url.is_valid()) {
    std::move(callback).Run(
        0, mojom::FilecoinProviderError::kInternalError,
        l10n_util::GetStringUTF8(IDS_WALLET_INTERNAL_ERROR));
    return;
  }
  auto internal_callback =
      base::BindOnce(&JsonRpcService::OnGetFilStateSearchMsgLimited,
                     weak_ptr_factory_.GetWeakPtr(), std::move(callback), cid);

  RequestInternal(
      fil::getStateSearchMsgLimited(cid, period), true, network_url,
      std::move(internal_callback),
      base::BindOnce(&ConvertInt64ToString, "/result/Receipt/ExitCode"));
}

void JsonRpcService::GetFilBlockHeight(GetFilBlockHeightCallback callback) {
  auto network_url = network_urls_[mojom::CoinType::FIL];
  if (!network_url.is_valid()) {
    std::move(callback).Run(
        0, mojom::FilecoinProviderError::kInternalError,
        l10n_util::GetStringUTF8(IDS_WALLET_INTERNAL_ERROR));
    return;
  }
  auto internal_callback =
      base::BindOnce(&JsonRpcService::OnGetFilBlockHeight,
                     weak_ptr_factory_.GetWeakPtr(), std::move(callback));

  RequestInternal(fil::getChainHead(), true, network_url,
                  std::move(internal_callback),
                  base::BindOnce(&ConvertUint64ToString, "/result/Height"));
}

void JsonRpcService::OnGetFilBlockHeight(GetFilBlockHeightCallback callback,
                                         APIRequestResult api_request_result) {
  if (!api_request_result.Is2XXResponseCode()) {
    std::move(callback).Run(
        0, mojom::FilecoinProviderError::kInternalError,
        l10n_util::GetStringUTF8(IDS_WALLET_INTERNAL_ERROR));
    return;
  }
  uint64_t height = 0;
  if (!ParseFilGetChainHead(api_request_result.body(), &height)) {
    mojom::FilecoinProviderError error;
    std::string error_message;
    ParseErrorResult<mojom::FilecoinProviderError>(api_request_result.body(),
                                                   &error, &error_message);
    std::move(callback).Run(height, error, error_message);
    return;
  }

  std::move(callback).Run(height, mojom::FilecoinProviderError::kSuccess, "");
}

void JsonRpcService::GetFilTransactionCount(const std::string& address,
                                            GetFilTxCountCallback callback) {
  auto network_url = network_urls_[mojom::CoinType::FIL];
  if (!network_url.is_valid()) {
    std::move(callback).Run(
        0, mojom::FilecoinProviderError::kInternalError,
        l10n_util::GetStringUTF8(IDS_WALLET_INTERNAL_ERROR));
    return;
  }
  auto internal_callback =
      base::BindOnce(&JsonRpcService::OnFilGetTransactionCount,
                     weak_ptr_factory_.GetWeakPtr(), std::move(callback));

  RequestInternal(fil::getTransactionCount(address), true, network_url,
                  std::move(internal_callback),
                  base::BindOnce(&ConvertUint64ToString, "/result"));
}

void JsonRpcService::GetEthTransactionCount(const std::string& address,
                                            GetTxCountCallback callback) {
  auto network_url = network_urls_[mojom::CoinType::ETH];
  if (!network_url.is_valid()) {
    std::move(callback).Run(
        0, mojom::ProviderError::kInternalError,
        l10n_util::GetStringUTF8(IDS_WALLET_INTERNAL_ERROR));
    return;
  }
  auto internal_callback =
      base::BindOnce(&JsonRpcService::OnEthGetTransactionCount,
                     weak_ptr_factory_.GetWeakPtr(), std::move(callback));

  RequestInternal(eth::eth_getTransactionCount(address, "latest"), true,
                  network_url, std::move(internal_callback));
}

void JsonRpcService::OnFilGetTransactionCount(
    GetFilTxCountCallback callback,
    APIRequestResult api_request_result) {
  if (!api_request_result.Is2XXResponseCode()) {
    std::move(callback).Run(
        0, mojom::FilecoinProviderError::kInternalError,
        l10n_util::GetStringUTF8(IDS_WALLET_INTERNAL_ERROR));
    return;
  }
  uint64_t count = 0;
  if (!ParseFilGetTransactionCount(api_request_result.body(), &count)) {
    mojom::FilecoinProviderError error;
    std::string error_message;
    ParseErrorResult<mojom::FilecoinProviderError>(api_request_result.body(),
                                                   &error, &error_message);
    std::move(callback).Run(0u, error, error_message);
    return;
  }

  std::move(callback).Run(static_cast<uint256_t>(count),
                          mojom::FilecoinProviderError::kSuccess, "");
}

void JsonRpcService::OnEthGetTransactionCount(
    GetTxCountCallback callback,
    APIRequestResult api_request_result) {
  if (!api_request_result.Is2XXResponseCode()) {
    std::move(callback).Run(
        0, mojom::ProviderError::kInternalError,
        l10n_util::GetStringUTF8(IDS_WALLET_INTERNAL_ERROR));
    return;
  }
  uint256_t count;
  if (!eth::ParseEthGetTransactionCount(api_request_result.body(), &count)) {
    mojom::ProviderError error;
    std::string error_message;
    ParseErrorResult<mojom::ProviderError>(api_request_result.body(), &error,
                                           &error_message);
    std::move(callback).Run(0, error, error_message);
    return;
  }

  std::move(callback).Run(count, mojom::ProviderError::kSuccess, "");
}

void JsonRpcService::GetTransactionReceipt(const std::string& tx_hash,
                                           GetTxReceiptCallback callback) {
  auto internal_callback =
      base::BindOnce(&JsonRpcService::OnGetTransactionReceipt,
                     weak_ptr_factory_.GetWeakPtr(), std::move(callback));
  RequestInternal(eth::eth_getTransactionReceipt(tx_hash), true,
                  network_urls_[mojom::CoinType::ETH],
                  std::move(internal_callback));
}

void JsonRpcService::OnGetTransactionReceipt(
    GetTxReceiptCallback callback,
    APIRequestResult api_request_result) {
  TransactionReceipt receipt;
  if (!api_request_result.Is2XXResponseCode()) {
    std::move(callback).Run(
        receipt, mojom::ProviderError::kInternalError,
        l10n_util::GetStringUTF8(IDS_WALLET_INTERNAL_ERROR));
    return;
  }
  if (!eth::ParseEthGetTransactionReceipt(api_request_result.body(),
                                          &receipt)) {
    mojom::ProviderError error;
    std::string error_message;
    ParseErrorResult<mojom::ProviderError>(api_request_result.body(), &error,
                                           &error_message);
    std::move(callback).Run(receipt, error, error_message);
    return;
  }

  std::move(callback).Run(receipt, mojom::ProviderError::kSuccess, "");
}

void JsonRpcService::SendRawTransaction(const std::string& signed_tx,
                                        SendRawTxCallback callback) {
  auto internal_callback =
      base::BindOnce(&JsonRpcService::OnSendRawTransaction,
                     weak_ptr_factory_.GetWeakPtr(), std::move(callback));
  RequestInternal(eth::eth_sendRawTransaction(signed_tx), true,
                  network_urls_[mojom::CoinType::ETH],
                  std::move(internal_callback));
}

void JsonRpcService::OnSendRawTransaction(SendRawTxCallback callback,
                                          APIRequestResult api_request_result) {
  if (!api_request_result.Is2XXResponseCode()) {
    std::move(callback).Run(
        "", mojom::ProviderError::kInternalError,
        l10n_util::GetStringUTF8(IDS_WALLET_INTERNAL_ERROR));
    return;
  }
  std::string tx_hash;
  if (!eth::ParseEthSendRawTransaction(api_request_result.body(), &tx_hash)) {
    mojom::ProviderError error;
    std::string error_message;
    ParseErrorResult<mojom::ProviderError>(api_request_result.body(), &error,
                                           &error_message);
    std::move(callback).Run("", error, error_message);
    return;
  }

  std::move(callback).Run(tx_hash, mojom::ProviderError::kSuccess, "");
}

void JsonRpcService::GetERC20TokenBalance(
    const std::string& contract,
    const std::string& address,
    const std::string& chain_id,
    JsonRpcService::GetERC20TokenBalanceCallback callback) {
  std::string data;
  auto network_url = GetNetworkURL(prefs_, chain_id, mojom::CoinType::ETH);
  if (!erc20::BalanceOf(address, &data) || !network_url.is_valid()) {
    std::move(callback).Run(
        "", mojom::ProviderError::kInvalidParams,
        l10n_util::GetStringUTF8(IDS_WALLET_INVALID_PARAMETERS));
    return;
  }

  auto internal_callback =
      base::BindOnce(&JsonRpcService::OnGetERC20TokenBalance,
                     weak_ptr_factory_.GetWeakPtr(), std::move(callback));
  RequestInternal(eth::eth_call("", contract, "", "", "", data, "latest"), true,
                  network_url, std::move(internal_callback));
}

void JsonRpcService::OnGetERC20TokenBalance(
    GetERC20TokenBalanceCallback callback,
    APIRequestResult api_request_result) {
  if (!api_request_result.Is2XXResponseCode()) {
    std::move(callback).Run(
        "", mojom::ProviderError::kInternalError,
        l10n_util::GetStringUTF8(IDS_WALLET_INTERNAL_ERROR));
    return;
  }
  std::string result;
  if (!eth::ParseEthCall(api_request_result.body(), &result)) {
    mojom::ProviderError error;
    std::string error_message;
    ParseErrorResult<mojom::ProviderError>(api_request_result.body(), &error,
                                           &error_message);
    std::move(callback).Run("", error, error_message);
    return;
  }

  const auto& args = eth::DecodeEthCallResponse(result, {"uint256"});
  if (args == absl::nullopt) {
    std::move(callback).Run(
        "", mojom::ProviderError::kInternalError,
        l10n_util::GetStringUTF8(IDS_WALLET_INTERNAL_ERROR));
    return;
  }

  std::move(callback).Run(args->at(0), mojom::ProviderError::kSuccess, "");
}

void JsonRpcService::GetERC20TokenAllowance(
    const std::string& contract_address,
    const std::string& owner_address,
    const std::string& spender_address,
    JsonRpcService::GetERC20TokenAllowanceCallback callback) {
  std::string data;
  if (!erc20::Allowance(owner_address, spender_address, &data)) {
    std::move(callback).Run(
        "", mojom::ProviderError::kInvalidParams,
        l10n_util::GetStringUTF8(IDS_WALLET_INVALID_PARAMETERS));
    return;
  }

  auto internal_callback =
      base::BindOnce(&JsonRpcService::OnGetERC20TokenAllowance,
                     weak_ptr_factory_.GetWeakPtr(), std::move(callback));
  RequestInternal(
      eth::eth_call("", contract_address, "", "", "", data, "latest"), true,
      network_urls_[mojom::CoinType::ETH], std::move(internal_callback));
}

void JsonRpcService::OnGetERC20TokenAllowance(
    GetERC20TokenAllowanceCallback callback,
    APIRequestResult api_request_result) {
  if (!api_request_result.Is2XXResponseCode()) {
    std::move(callback).Run(
        "", mojom::ProviderError::kInternalError,
        l10n_util::GetStringUTF8(IDS_WALLET_INTERNAL_ERROR));
    return;
  }
  std::string result;
  if (!eth::ParseEthCall(api_request_result.body(), &result)) {
    mojom::ProviderError error;
    std::string error_message;
    ParseErrorResult<mojom::ProviderError>(api_request_result.body(), &error,
                                           &error_message);
    std::move(callback).Run("", error, error_message);
    return;
  }

  const auto& args = eth::DecodeEthCallResponse(result, {"uint256"});
  if (args == absl::nullopt) {
    std::move(callback).Run(
        "", mojom::ProviderError::kInternalError,
        l10n_util::GetStringUTF8(IDS_WALLET_INTERNAL_ERROR));
    return;
  }

  std::move(callback).Run(args->at(0), mojom::ProviderError::kSuccess, "");
}

void JsonRpcService::EnsRegistryGetResolver(const std::string& domain,
                                            StringResultCallback callback) {
  const std::string contract_address =
      GetEnsRegistryContractAddress(brave_wallet::mojom::kMainnetChainId);
  if (contract_address.empty()) {
    std::move(callback).Run(
        "", mojom::ProviderError::kInvalidParams,
        l10n_util::GetStringUTF8(IDS_WALLET_INVALID_PARAMETERS));
    return;
  }

  std::string data = ens::Resolver(domain);

  GURL network_url = GetNetworkURL(prefs_, brave_wallet::mojom::kMainnetChainId,
                                   mojom::CoinType::ETH);
  if (!network_url.is_valid()) {
    std::move(callback).Run(
        "", mojom::ProviderError::kInvalidParams,
        l10n_util::GetStringUTF8(IDS_WALLET_INVALID_PARAMETERS));
    return;
  }

  auto internal_callback =
      base::BindOnce(&JsonRpcService::OnEnsRegistryGetResolver,
                     weak_ptr_factory_.GetWeakPtr(), std::move(callback));
  RequestInternal(
      eth::eth_call("", contract_address, "", "", "", data, "latest"), true,
      network_url, std::move(internal_callback));
}

void JsonRpcService::OnEnsRegistryGetResolver(
    StringResultCallback callback,
    APIRequestResult api_request_result) {
  DCHECK(callback);
  if (!api_request_result.Is2XXResponseCode()) {
    std::move(callback).Run(
        "", mojom::ProviderError::kInternalError,
        l10n_util::GetStringUTF8(IDS_WALLET_INTERNAL_ERROR));
    return;
  }

  std::string resolver_address;
  if (!eth::ParseAddressResult(api_request_result.body(), &resolver_address) ||
      resolver_address.empty()) {
    mojom::ProviderError error;
    std::string error_message;
    ParseErrorResult<mojom::ProviderError>(api_request_result.body(), &error,
                                           &error_message);
    std::move(callback).Run("", error, error_message);
    return;
  }

  std::move(callback).Run(resolver_address, mojom::ProviderError::kSuccess, "");
}

void JsonRpcService::EnsResolverGetContentHash(const std::string& domain,
                                               StringResultCallback callback) {
  auto internal_callback = base::BindOnce(
      &JsonRpcService::ContinueEnsResolverGetContentHash,
      weak_ptr_factory_.GetWeakPtr(), domain, std::move(callback));
  EnsRegistryGetResolver(domain, std::move(internal_callback));
}

void JsonRpcService::ContinueEnsResolverGetContentHash(
    const std::string& domain,
    StringResultCallback callback,
    const std::string& resolver_address,
    mojom::ProviderError error,
    const std::string& error_message) {
  if (error != mojom::ProviderError::kSuccess || resolver_address.empty()) {
    std::move(callback).Run("", error, error_message);
    return;
  }

  std::string data;
  if (!ens::ContentHash(domain, &data)) {
    std::move(callback).Run(
        "", mojom::ProviderError::kInvalidParams,
        l10n_util::GetStringUTF8(IDS_WALLET_INVALID_PARAMETERS));
    return;
  }

  GURL network_url = GetNetworkURL(prefs_, brave_wallet::mojom::kMainnetChainId,
                                   mojom::CoinType::ETH);
  if (!network_url.is_valid()) {
    std::move(callback).Run(
        "", mojom::ProviderError::kInvalidParams,
        l10n_util::GetStringUTF8(IDS_WALLET_INVALID_PARAMETERS));
    return;
  }

  auto internal_callback =
      base::BindOnce(&JsonRpcService::OnEnsResolverGetContentHash,
                     weak_ptr_factory_.GetWeakPtr(), std::move(callback));
  RequestInternal(
      eth::eth_call("", resolver_address, "", "", "", data, "latest"), true,
      network_url, std::move(internal_callback));
}

void JsonRpcService::OnEnsResolverGetContentHash(
    StringResultCallback callback,
    APIRequestResult api_request_result) {
  DCHECK(callback);
  if (!api_request_result.Is2XXResponseCode()) {
    std::move(callback).Run(
        "", mojom::ProviderError::kInternalError,
        l10n_util::GetStringUTF8(IDS_WALLET_INTERNAL_ERROR));
    return;
  }

  std::string content_hash;
  if (!eth::ParseEnsResolverContentHash(api_request_result.body(),
                                        &content_hash) ||
      content_hash.empty()) {
    mojom::ProviderError error;
    std::string error_message;
    ParseErrorResult<mojom::ProviderError>(api_request_result.body(), &error,
                                           &error_message);
    std::move(callback).Run("", error, error_message);
    return;
  }

  std::move(callback).Run(content_hash, mojom::ProviderError::kSuccess, "");
}

void JsonRpcService::EnsGetEthAddr(const std::string& domain,
                                   EnsGetEthAddrCallback callback) {
  if (!IsValidDomain(domain)) {
    std::move(callback).Run(
        "", mojom::ProviderError::kInvalidParams,
        l10n_util::GetStringUTF8(IDS_WALLET_INVALID_PARAMETERS));
    return;
  }

  if (ENSL2Enabled()) {
    for (auto& [_, task_pair] : ens_get_eth_add_tasks_) {
      if (task_pair.first->domain() == domain) {
        task_pair.second.push_back(std::move(callback));
        return;
      }
    }

    GURL network_url = GetNetworkURL(
        prefs_, brave_wallet::mojom::kMainnetChainId, mojom::CoinType::ETH);
    if (!network_url.is_valid()) {
      std::move(callback).Run(
          "", mojom::ProviderError::kInvalidParams,
          l10n_util::GetStringUTF8(IDS_WALLET_INVALID_PARAMETERS));
      return;
    }

    // addr(bytes32)
    const uint8_t kAddrBytes32Hash[] = {0x3b, 0x3b, 0x57, 0xde};

    auto ens_call = eth_abi::TupleEncoder()
                        .AddFixedBytes(Namehash(domain))
                        .EncodeWithSelector(base::make_span(kAddrBytes32Hash));

    // JsonRpcService owns EnsResolverTask instance, so Unretained is safe here.
    auto done_callback = base::BindOnce(&JsonRpcService::OnEnsResolverTaskDone,
                                        base::Unretained(this));

    auto task = std::make_unique<EnsResolverTask>(
        std::move(done_callback), api_request_helper_.get(),
        api_request_helper_ens_offchain_.get(), std::move(ens_call), domain,
        network_url);
    auto* task_ptr = task.get();
    std::vector<EnsGetEthAddrCallback> callbacks;
    callbacks.push_back(std::move(callback));
    ens_get_eth_add_tasks_.emplace(
        task_ptr, std::make_pair(std::move(task), std::move(callbacks)));
    task_ptr->WorkOnTask();
    return;
  }

  auto internal_callback = base::BindOnce(
      &JsonRpcService::ContinueEnsGetEthAddr, weak_ptr_factory_.GetWeakPtr(),
      domain, std::move(callback));
  EnsRegistryGetResolver(domain, std::move(internal_callback));
}

void JsonRpcService::OnEnsResolverTaskDone(EnsResolverTask* task,
                                           std::vector<uint8_t> resolved_result,
                                           mojom::ProviderError error,
                                           std::string error_message) {
  auto item = ens_get_eth_add_tasks_.find(task);
  if (item == ens_get_eth_add_tasks_.end()) {
    return;
  }

  std::string address;
  EthAddress eth_address = eth_abi::ExtractAddress(resolved_result);
  if (eth_address.IsValid()) {
    address = eth_address.ToHex();
  } else {
    error = mojom::ProviderError::kInvalidParams;
    error_message = l10n_util::GetStringUTF8(IDS_WALLET_INVALID_PARAMETERS);
  }

  for (auto& cb : item->second.second) {
    std::move(cb).Run(address, error, error_message);
  }
  ens_get_eth_add_tasks_.erase(item);
}

void JsonRpcService::ContinueEnsGetEthAddr(const std::string& domain,
                                           StringResultCallback callback,
                                           const std::string& resolver_address,
                                           mojom::ProviderError error,
                                           const std::string& error_message) {
  if (error != mojom::ProviderError::kSuccess || resolver_address.empty()) {
    std::move(callback).Run("", error, error_message);
    return;
  }

  std::string data;
  if (!ens::Addr(domain, &data)) {
    std::move(callback).Run(
        "", mojom::ProviderError::kInvalidParams,
        l10n_util::GetStringUTF8(IDS_WALLET_INVALID_PARAMETERS));
    return;
  }

  auto internal_callback =
      base::BindOnce(&JsonRpcService::OnEnsGetEthAddr,
                     weak_ptr_factory_.GetWeakPtr(), std::move(callback));
  RequestInternal(
      eth::eth_call("", resolver_address, "", "", "", data, "latest"), true,
      network_urls_[mojom::CoinType::ETH], std::move(internal_callback));
}

void JsonRpcService::OnEnsGetEthAddr(StringResultCallback callback,
                                     APIRequestResult api_request_result) {
  DCHECK(callback);
  if (!api_request_result.Is2XXResponseCode()) {
    std::move(callback).Run(
        "", mojom::ProviderError::kInternalError,
        l10n_util::GetStringUTF8(IDS_WALLET_INTERNAL_ERROR));
    return;
  }

  std::string address;
  if (!eth::ParseAddressResult(api_request_result.body(), &address) ||
      address.empty()) {
    mojom::ProviderError error;
    std::string error_message;
    ParseErrorResult<mojom::ProviderError>(api_request_result.body(), &error,
                                           &error_message);
    std::move(callback).Run("", error, error_message);
    return;
  }

  std::move(callback).Run(address, mojom::ProviderError::kSuccess, "");
}

void JsonRpcService::UnstoppableDomainsResolveDns(
    const std::string& domain,
    UnstoppableDomainsResolveDnsCallback callback) {
  if (ud_resolve_dns_calls_->HasCall(domain)) {
    ud_resolve_dns_calls_->AddCallback(domain, std::move(callback));
    return;
  }

  if (!IsValidUnstoppableDomain(domain)) {
    std::move(callback).Run(
        GURL(), mojom::ProviderError::kInvalidParams,
        l10n_util::GetStringUTF8(IDS_WALLET_INVALID_PARAMETERS));
    return;
  }

  auto data = unstoppable_domains::GetMany(unstoppable_domains::GetRecordKeys(),
                                           domain);
  if (!data) {
    std::move(callback).Run(
        GURL(), mojom::ProviderError::kInvalidParams,
        l10n_util::GetStringUTF8(IDS_WALLET_INVALID_PARAMETERS));
    return;
  }

  ud_resolve_dns_calls_->AddCallback(domain, std::move(callback));
  for (const auto& chain_id : ud_resolve_dns_calls_->GetChains()) {
    auto internal_callback =
        base::BindOnce(&JsonRpcService::OnUnstoppableDomainsResolveDns,
                       weak_ptr_factory_.GetWeakPtr(), domain, chain_id);
    auto eth_call = eth::eth_call(
        "", GetUnstoppableDomainsProxyReaderContractAddress(chain_id), "", "",
        "", *data, "latest");
    RequestInternal(std::move(eth_call), true,
                    GetUnstoppableDomainsRpcUrl(chain_id),
                    std::move(internal_callback));
  }
}

void JsonRpcService::OnUnstoppableDomainsResolveDns(
    const std::string& domain,
    const std::string& chain_id,
    APIRequestResult api_request_result) {
  if (!api_request_result.Is2XXResponseCode()) {
    ud_resolve_dns_calls_->SetError(
        domain, chain_id, mojom::ProviderError::kInternalError,
        l10n_util::GetStringUTF8(IDS_WALLET_INTERNAL_ERROR));
    return;
  }

  auto values =
      eth::ParseUnstoppableDomainsProxyReaderGetMany(api_request_result.body());
  if (!values) {
    mojom::ProviderError error;
    std::string error_message;
    ParseErrorResult<mojom::ProviderError>(api_request_result.body(), &error,
                                           &error_message);
    ud_resolve_dns_calls_->SetError(domain, chain_id, error, error_message);
    return;
  }

  GURL resolved_url = unstoppable_domains::ResolveUrl(*values);
  if (!resolved_url.is_valid()) {
    ud_resolve_dns_calls_->SetNoResult(domain, chain_id);
    return;
  }

  ud_resolve_dns_calls_->SetResult(domain, chain_id, std::move(resolved_url));
}

void JsonRpcService::UnstoppableDomainsGetEthAddr(
    const std::string& domain,
    UnstoppableDomainsGetEthAddrCallback callback) {
  if (ud_get_eth_addr_calls_->HasCall(domain)) {
    ud_get_eth_addr_calls_->AddCallback(domain, std::move(callback));
    return;
  }

  if (!IsValidUnstoppableDomain(domain)) {
    std::move(callback).Run(
        "", mojom::ProviderError::kInvalidParams,
        l10n_util::GetStringUTF8(IDS_WALLET_INVALID_PARAMETERS));
    return;
  }

  auto call_data = unstoppable_domains::Get(kCryptoEthAddressKey, domain);
  if (!call_data) {
    std::move(callback).Run(
        "", mojom::ProviderError::kInvalidParams,
        l10n_util::GetStringUTF8(IDS_WALLET_INVALID_PARAMETERS));
    return;
  }

  ud_get_eth_addr_calls_->AddCallback(domain, std::move(callback));
  for (const auto& chain_id : ud_get_eth_addr_calls_->GetChains()) {
    auto internal_callback =
        base::BindOnce(&JsonRpcService::OnUnstoppableDomainsGetEthAddr,
                       weak_ptr_factory_.GetWeakPtr(), domain, chain_id);
    auto eth_call = eth::eth_call(
        "", GetUnstoppableDomainsProxyReaderContractAddress(chain_id), "", "",
        "", *call_data, "latest");
    RequestInternal(std::move(eth_call), true,
                    GetUnstoppableDomainsRpcUrl(chain_id),
                    std::move(internal_callback));
  }
}

void JsonRpcService::OnUnstoppableDomainsGetEthAddr(
    const std::string& domain,
    const std::string& chain_id,
    APIRequestResult api_request_result) {
  if (!api_request_result.Is2XXResponseCode()) {
    ud_get_eth_addr_calls_->SetError(
        domain, chain_id, mojom::ProviderError::kInternalError,
        l10n_util::GetStringUTF8(IDS_WALLET_INTERNAL_ERROR));
    return;
  }

  auto address =
      eth::ParseUnstoppableDomainsProxyReaderGet(api_request_result.body());
  if (!address) {
    mojom::ProviderError error;
    std::string error_message;
    ParseErrorResult<mojom::ProviderError>(api_request_result.body(), &error,
                                           &error_message);

    ud_get_eth_addr_calls_->SetError(domain, chain_id, error, error_message);
    return;
  }

  if (address->empty()) {
    ud_get_eth_addr_calls_->SetNoResult(domain, chain_id);
    return;
  }

  ud_get_eth_addr_calls_->SetResult(domain, chain_id, address.value());
}

GURL JsonRpcService::GetBlockTrackerUrlFromNetwork(
    const std::string& chain_id) {
  if (auto network = GetChain(prefs_, chain_id, mojom::CoinType::ETH)) {
    if (network->block_explorer_urls.size())
      return GURL(network->block_explorer_urls.front());
  }
  return GURL();
}

void JsonRpcService::GetFilEstimateGas(const std::string& from_address,
                                       const std::string& to_address,
                                       const std::string& gas_premium,
                                       const std::string& gas_fee_cap,
                                       int64_t gas_limit,
                                       uint64_t nonce,
                                       const std::string& max_fee,
                                       const std::string& value,
                                       GetFilEstimateGasCallback callback) {
  if (from_address.empty() || to_address.empty()) {
    std::move(callback).Run(
        "", "", 0, mojom::FilecoinProviderError::kInvalidParams,
        l10n_util::GetStringUTF8(IDS_WALLET_INVALID_PARAMETERS));
    return;
  }
  auto internal_callback =
      base::BindOnce(&JsonRpcService::OnGetFilEstimateGas,
                     weak_ptr_factory_.GetWeakPtr(), std::move(callback));
  auto request =
      fil::getEstimateGas(from_address, to_address, gas_premium, gas_fee_cap,
                          gas_limit, nonce, max_fee, value);
  RequestInternal(request, true, network_urls_[mojom::CoinType::FIL],
                  std::move(internal_callback),
                  base::BindOnce(&ConvertInt64ToString, "/result/GasLimit"));
}

void JsonRpcService::OnGetFilEstimateGas(GetFilEstimateGasCallback callback,
                                         APIRequestResult api_request_result) {
  if (!api_request_result.Is2XXResponseCode()) {
    std::move(callback).Run(
        "", "", 0, mojom::FilecoinProviderError::kInternalError,
        l10n_util::GetStringUTF8(IDS_WALLET_INTERNAL_ERROR));
    return;
  }

  std::string gas_fee_cap;
  int64_t gas_limit = 0;
  std::string gas_premium;
  if (!ParseFilEstimateGas(api_request_result.body(), &gas_premium,
                           &gas_fee_cap, &gas_limit)) {
    mojom::FilecoinProviderError error;
    std::string error_message;
    ParseErrorResult<mojom::FilecoinProviderError>(api_request_result.body(),
                                                   &error, &error_message);
    std::move(callback).Run("", "", 0, error, error_message);
    return;
  }

  std::move(callback).Run(gas_premium, gas_fee_cap, gas_limit,
                          mojom::FilecoinProviderError::kSuccess, "");
}

void JsonRpcService::GetEstimateGas(const std::string& from_address,
                                    const std::string& to_address,
                                    const std::string& gas,
                                    const std::string& gas_price,
                                    const std::string& value,
                                    const std::string& data,
                                    GetEstimateGasCallback callback) {
  auto internal_callback =
      base::BindOnce(&JsonRpcService::OnGetEstimateGas,
                     weak_ptr_factory_.GetWeakPtr(), std::move(callback));
  RequestInternal(eth::eth_estimateGas(from_address, to_address, gas, gas_price,
                                       value, data),
                  true, network_urls_[mojom::CoinType::ETH],
                  std::move(internal_callback));
}

void JsonRpcService::OnGetEstimateGas(GetEstimateGasCallback callback,
                                      APIRequestResult api_request_result) {
  if (!api_request_result.Is2XXResponseCode()) {
    std::move(callback).Run(
        "", mojom::ProviderError::kInternalError,
        l10n_util::GetStringUTF8(IDS_WALLET_INTERNAL_ERROR));
    return;
  }

  std::string result;
  if (!eth::ParseEthEstimateGas(api_request_result.body(), &result)) {
    mojom::ProviderError error;
    std::string error_message;
    ParseErrorResult<mojom::ProviderError>(api_request_result.body(), &error,
                                           &error_message);
    std::move(callback).Run("", error, error_message);
    return;
  }

  std::move(callback).Run(result, mojom::ProviderError::kSuccess, "");
}

void JsonRpcService::GetGasPrice(GetGasPriceCallback callback) {
  auto internal_callback =
      base::BindOnce(&JsonRpcService::OnGetGasPrice,
                     weak_ptr_factory_.GetWeakPtr(), std::move(callback));
  RequestInternal(eth::eth_gasPrice(), true,
                  network_urls_[mojom::CoinType::ETH],
                  std::move(internal_callback));
}

void JsonRpcService::OnGetGasPrice(GetGasPriceCallback callback,
                                   APIRequestResult api_request_result) {
  if (!api_request_result.Is2XXResponseCode()) {
    std::move(callback).Run(
        "", mojom::ProviderError::kInternalError,
        l10n_util::GetStringUTF8(IDS_WALLET_INTERNAL_ERROR));
    return;
  }

  std::string result;
  if (!eth::ParseEthGasPrice(api_request_result.body(), &result)) {
    mojom::ProviderError error;
    std::string error_message;
    ParseErrorResult<mojom::ProviderError>(api_request_result.body(), &error,
                                           &error_message);
    std::move(callback).Run("", error, error_message);
    return;
  }

  std::move(callback).Run(result, mojom::ProviderError::kSuccess, "");
}

void JsonRpcService::GetIsEip1559(GetIsEip1559Callback callback) {
  auto internal_callback =
      base::BindOnce(&JsonRpcService::OnGetIsEip1559,
                     weak_ptr_factory_.GetWeakPtr(), std::move(callback));
  RequestInternal(eth::eth_getBlockByNumber("latest", false), true,
                  network_urls_[mojom::CoinType::ETH],
                  std::move(internal_callback));
}

void JsonRpcService::OnGetIsEip1559(GetIsEip1559Callback callback,
                                    APIRequestResult api_request_result) {
  if (!api_request_result.Is2XXResponseCode()) {
    std::move(callback).Run(
        false, mojom::ProviderError::kInternalError,
        l10n_util::GetStringUTF8(IDS_WALLET_INTERNAL_ERROR));
    return;
  }

  auto result = ParseResultDict(api_request_result.body());
  if (!result) {
    mojom::ProviderError error;
    std::string error_message;
    ParseErrorResult<mojom::ProviderError>(api_request_result.body(), &error,
                                           &error_message);
    std::move(callback).Run(false, error, error_message);
    return;
  }

  const std::string* base_fee = result->FindString("baseFeePerGas");
  std::move(callback).Run(base_fee && !base_fee->empty(),
                          mojom::ProviderError::kSuccess, "");
}

/*static*/
bool JsonRpcService::IsValidDomain(const std::string& domain) {
  static const base::NoDestructor<re2::RE2> kDomainRegex(kDomainPattern);
  return re2::RE2::FullMatch(domain, *kDomainRegex);
}

/*static*/
bool JsonRpcService::IsValidUnstoppableDomain(const std::string& domain) {
  static const base::NoDestructor<re2::RE2> kDomainRegex(kUDPattern);
  return re2::RE2::FullMatch(domain, *kDomainRegex);
}

void JsonRpcService::GetERC721OwnerOf(const std::string& contract,
                                      const std::string& token_id,
                                      const std::string& chain_id,
                                      GetERC721OwnerOfCallback callback) {
  auto network_url = GetNetworkURL(prefs_, chain_id, mojom::CoinType::ETH);
  if (!EthAddress::IsValidAddress(contract) || !network_url.is_valid()) {
    std::move(callback).Run(
        "", mojom::ProviderError::kInvalidParams,
        l10n_util::GetStringUTF8(IDS_WALLET_INVALID_PARAMETERS));
    return;
  }

  uint256_t token_id_uint = 0;
  if (!HexValueToUint256(token_id, &token_id_uint)) {
    std::move(callback).Run(
        "", mojom::ProviderError::kInvalidParams,
        l10n_util::GetStringUTF8(IDS_WALLET_INVALID_PARAMETERS));
    return;
  }

  std::string data;
  if (!erc721::OwnerOf(token_id_uint, &data)) {
    std::move(callback).Run(
        "", mojom::ProviderError::kInvalidParams,
        l10n_util::GetStringUTF8(IDS_WALLET_INVALID_PARAMETERS));
    return;
  }

  auto internal_callback =
      base::BindOnce(&JsonRpcService::OnGetERC721OwnerOf,
                     weak_ptr_factory_.GetWeakPtr(), std::move(callback));
  RequestInternal(eth::eth_call("", contract, "", "", "", data, "latest"), true,
                  network_url, std::move(internal_callback));
}

void JsonRpcService::OnGetERC721OwnerOf(GetERC721OwnerOfCallback callback,
                                        APIRequestResult api_request_result) {
  if (!api_request_result.Is2XXResponseCode()) {
    std::move(callback).Run(
        "", mojom::ProviderError::kInternalError,
        l10n_util::GetStringUTF8(IDS_WALLET_INTERNAL_ERROR));
    return;
  }

  std::string address;
  if (!eth::ParseAddressResult(api_request_result.body(), &address) ||
      address.empty()) {
    mojom::ProviderError error;
    std::string error_message;
    ParseErrorResult<mojom::ProviderError>(api_request_result.body(), &error,
                                           &error_message);
    std::move(callback).Run("", error, error_message);
    return;
  }

  std::move(callback).Run(address, mojom::ProviderError::kSuccess, "");
}

void JsonRpcService::GetERC721TokenBalance(
    const std::string& contract_address,
    const std::string& token_id,
    const std::string& account_address,
    const std::string& chain_id,
    GetERC721TokenBalanceCallback callback) {
  const auto eth_account_address = EthAddress::FromHex(account_address);
  if (eth_account_address.IsEmpty()) {
    std::move(callback).Run(
        "", mojom::ProviderError::kInvalidParams,
        l10n_util::GetStringUTF8(IDS_WALLET_INVALID_PARAMETERS));
    return;
  }

  auto internal_callback = base::BindOnce(
      &JsonRpcService::ContinueGetERC721TokenBalance,
      weak_ptr_factory_.GetWeakPtr(), eth_account_address.ToChecksumAddress(),
      std::move(callback));
  GetERC721OwnerOf(contract_address, token_id, chain_id,
                   std::move(internal_callback));
}

void JsonRpcService::ContinueGetERC721TokenBalance(
    const std::string& account_address,
    GetERC721TokenBalanceCallback callback,
    const std::string& owner_address,
    mojom::ProviderError error,
    const std::string& error_message) {
  if (error != mojom::ProviderError::kSuccess || owner_address.empty()) {
    std::move(callback).Run("", error, error_message);
    return;
  }

  bool is_owner = owner_address == account_address;
  std::move(callback).Run(is_owner ? "0x1" : "0x0",
                          mojom::ProviderError::kSuccess, "");
}

void JsonRpcService::GetERC721Metadata(const std::string& contract_address,
                                       const std::string& token_id,
                                       const std::string& chain_id,
                                       GetTokenMetadataCallback callback) {
  JsonRpcService::GetTokenMetadata(contract_address, token_id, chain_id,
                                   kERC721MetadataInterfaceId,
                                   std::move(callback));
}

void JsonRpcService::GetERC1155Metadata(const std::string& contract_address,
                                        const std::string& token_id,
                                        const std::string& chain_id,
                                        GetTokenMetadataCallback callback) {
  JsonRpcService::GetTokenMetadata(contract_address, token_id, chain_id,
                                   kERC1155MetadataInterfaceId,
                                   std::move(callback));
}

void JsonRpcService::GetTokenMetadata(const std::string& contract_address,
                                      const std::string& token_id,
                                      const std::string& chain_id,
                                      const std::string& interface_id,
                                      GetTokenMetadataCallback callback) {
  auto network_url = GetNetworkURL(prefs_, chain_id, mojom::CoinType::ETH);
  if (!network_url.is_valid()) {
    std::move(callback).Run(
        "", mojom::ProviderError::kInvalidParams,
        l10n_util::GetStringUTF8(IDS_WALLET_INVALID_PARAMETERS));
    return;
  }

  if (!EthAddress::IsValidAddress(contract_address)) {
    std::move(callback).Run(
        "", mojom::ProviderError::kInvalidParams,
        l10n_util::GetStringUTF8(IDS_WALLET_INVALID_PARAMETERS));
    return;
  }

  uint256_t token_id_uint = 0;
  if (!HexValueToUint256(token_id, &token_id_uint)) {
    std::move(callback).Run(
        "", mojom::ProviderError::kInvalidParams,
        l10n_util::GetStringUTF8(IDS_WALLET_INVALID_PARAMETERS));
    return;
  }

  std::string function_signature;
  if (interface_id == kERC721MetadataInterfaceId) {
    if (!erc721::TokenUri(token_id_uint, &function_signature)) {
      std::move(callback).Run(
          "", mojom::ProviderError::kInvalidParams,
          l10n_util::GetStringUTF8(IDS_WALLET_INVALID_PARAMETERS));
      return;
    }
  } else if (interface_id == kERC1155MetadataInterfaceId) {
    if (!erc1155::Uri(token_id_uint, &function_signature)) {
      std::move(callback).Run(
          "", mojom::ProviderError::kInvalidParams,
          l10n_util::GetStringUTF8(IDS_WALLET_INVALID_PARAMETERS));
      return;
    }
  } else {
    // Unknown inteface ID
    std::move(callback).Run(
        "", mojom::ProviderError::kInvalidParams,
        l10n_util::GetStringUTF8(IDS_WALLET_INVALID_PARAMETERS));
    return;
  }

  auto internal_callback =
      base::BindOnce(&JsonRpcService::OnGetSupportsInterfaceTokenMetadata,
                     weak_ptr_factory_.GetWeakPtr(), contract_address,
                     function_signature, network_url, std::move(callback));

  GetSupportsInterface(contract_address, interface_id, chain_id,
                       std::move(internal_callback));
}

void JsonRpcService::OnGetSupportsInterfaceTokenMetadata(
    const std::string& contract_address,
    const std::string& function_signature,
    const GURL& network_url,
    GetTokenMetadataCallback callback,
    bool is_supported,
    mojom::ProviderError error,
    const std::string& error_message) {
  if (error != mojom::ProviderError::kSuccess) {
    std::move(callback).Run("", error, error_message);
    return;
  }

  if (!is_supported) {
    std::move(callback).Run(
        "", mojom::ProviderError::kMethodNotSupported,
        l10n_util::GetStringUTF8(IDS_WALLET_METHOD_NOT_SUPPORTED_ERROR));
    return;
  }

  auto internal_callback =
      base::BindOnce(&JsonRpcService::OnGetTokenUri,
                     weak_ptr_factory_.GetWeakPtr(), std::move(callback));

  RequestInternal(eth::eth_call("", contract_address, "", "", "",
                                function_signature, "latest"),
                  true, network_url, std::move(internal_callback));
}

void JsonRpcService::OnGetTokenUri(GetTokenMetadataCallback callback,
                                   APIRequestResult api_request_result) {
  if (!api_request_result.Is2XXResponseCode()) {
    std::move(callback).Run(
        "", mojom::ProviderError::kInternalError,
        l10n_util::GetStringUTF8(IDS_WALLET_INTERNAL_ERROR));
    return;
  }

  // Parse response JSON that wraps the result
  GURL url;
  if (!eth::ParseTokenUri(api_request_result.body(), &url)) {
    mojom::ProviderError error;
    std::string error_message;
    ParseErrorResult<mojom::ProviderError>(api_request_result.body(), &error,
                                           &error_message);
    std::move(callback).Run("", error, error_message);
    return;
  }

  // Obtain JSON from the URL depending on the scheme.
  // IPFS, HTTPS, and data URIs are supported.
  // IPFS and HTTPS URIs require an additional request to fetch the metadata.
  std::string metadata_json;
  std::string scheme = url.scheme();
  if (scheme != url::kDataScheme && scheme != url::kHttpsScheme &&
      scheme != ipfs::kIPFSScheme) {
    std::move(callback).Run(
        "", mojom::ProviderError::kMethodNotSupported,
        l10n_util::GetStringUTF8(IDS_WALLET_METHOD_NOT_SUPPORTED_ERROR));
    return;
  }

  if (scheme == url::kDataScheme) {
    if (!eth::ParseDataURIAndExtractJSON(url, &metadata_json)) {
      std::move(callback).Run(
          "", mojom::ProviderError::kParsingError,
          l10n_util::GetStringUTF8(IDS_WALLET_PARSING_ERROR));
      return;
    }

    // Sanitize JSON
    data_decoder::JsonSanitizer::Sanitize(
        std::move(metadata_json),
        base::BindOnce(&JsonRpcService::OnSanitizeTokenMetadata,
                       weak_ptr_factory_.GetWeakPtr(), std::move(callback)));
    return;
  }

  if (scheme == ipfs::kIPFSScheme &&
      !ipfs::TranslateIPFSURI(url, &url, ipfs::GetDefaultIPFSGateway(prefs_),
                              false)) {
    std::move(callback).Run("", mojom::ProviderError::kParsingError,
                            l10n_util::GetStringUTF8(IDS_WALLET_PARSING_ERROR));
    return;
  }

  auto internal_callback =
      base::BindOnce(&JsonRpcService::OnGetTokenMetadataPayload,
                     weak_ptr_factory_.GetWeakPtr(), std::move(callback));
  api_request_helper_->Request("GET", url, "", "", true,
                               std::move(internal_callback));
}

void JsonRpcService::OnSanitizeTokenMetadata(
    GetTokenMetadataCallback callback,
    data_decoder::JsonSanitizer::Result result) {
  if (result.error) {
    VLOG(1) << "Data URI JSON validation error:" << *result.error;
    std::move(callback).Run("", mojom::ProviderError::kParsingError,
                            l10n_util::GetStringUTF8(IDS_WALLET_PARSING_ERROR));
    return;
  }

  std::string metadata_json;
  if (result.value.has_value()) {
    metadata_json = result.value.value();
  }

  std::move(callback).Run(metadata_json, mojom::ProviderError::kSuccess, "");
}

void JsonRpcService::OnGetTokenMetadataPayload(
    GetTokenMetadataCallback callback,
    APIRequestResult api_request_result) {
  if (!api_request_result.Is2XXResponseCode()) {
    std::move(callback).Run(
        "", mojom::ProviderError::kInternalError,
        l10n_util::GetStringUTF8(IDS_WALLET_INTERNAL_ERROR));
    return;
  }

  // Invalid JSON becomes an empty string after sanitization
  if (api_request_result.body().empty()) {
    std::move(callback).Run("", mojom::ProviderError::kParsingError,
                            l10n_util::GetStringUTF8(IDS_WALLET_PARSING_ERROR));
    return;
  }

  std::move(callback).Run(api_request_result.body(),
                          mojom::ProviderError::kSuccess, "");
}

void JsonRpcService::GetERC1155TokenBalance(
    const std::string& contract_address,
    const std::string& token_id,
    const std::string& owner_address,
    const std::string& chain_id,
    GetERC1155TokenBalanceCallback callback) {
  const auto eth_account_address = EthAddress::FromHex(owner_address);
  auto network_url = GetNetworkURL(prefs_, chain_id, mojom::CoinType::ETH);

  if (eth_account_address.IsEmpty() || !network_url.is_valid()) {
    std::move(callback).Run(
        "", mojom::ProviderError::kInvalidParams,
        l10n_util::GetStringUTF8(IDS_WALLET_INVALID_PARAMETERS));
    return;
  }

  if (!EthAddress::IsValidAddress(contract_address)) {
    std::move(callback).Run(
        "", mojom::ProviderError::kInvalidParams,
        l10n_util::GetStringUTF8(IDS_WALLET_INVALID_PARAMETERS));
    return;
  }

  uint256_t token_id_uint = 0;
  if (!HexValueToUint256(token_id, &token_id_uint)) {
    std::move(callback).Run(
        "", mojom::ProviderError::kInvalidParams,
        l10n_util::GetStringUTF8(IDS_WALLET_INVALID_PARAMETERS));
    return;
  }

  std::string data;
  if (!erc1155::BalanceOf(owner_address, token_id_uint, &data)) {
    std::move(callback).Run(
        "", mojom::ProviderError::kInvalidParams,
        l10n_util::GetStringUTF8(IDS_WALLET_INVALID_PARAMETERS));
    return;
  }
  auto internal_callback =
      base::BindOnce(&JsonRpcService::OnEthGetBalance,
                     weak_ptr_factory_.GetWeakPtr(), std::move(callback));
  RequestInternal(
      eth::eth_call("", contract_address, "", "", "", data, "latest"), true,
      network_url, std::move(internal_callback));
}

void JsonRpcService::GetSupportsInterface(
    const std::string& contract_address,
    const std::string& interface_id,
    const std::string& chain_id,
    GetSupportsInterfaceCallback callback) {
  auto network_url = GetNetworkURL(prefs_, chain_id, mojom::CoinType::ETH);
  if (!EthAddress::IsValidAddress(contract_address) ||
      !network_url.is_valid()) {
    std::move(callback).Run(
        false, mojom::ProviderError::kInvalidParams,
        l10n_util::GetStringUTF8(IDS_WALLET_INVALID_PARAMETERS));
    return;
  }

  std::string data;
  if (!erc165::SupportsInterface(interface_id, &data)) {
    std::move(callback).Run(
        false, mojom::ProviderError::kInvalidParams,
        l10n_util::GetStringUTF8(IDS_WALLET_INVALID_PARAMETERS));
    return;
  }

  auto internal_callback =
      base::BindOnce(&JsonRpcService::OnGetSupportsInterface,
                     weak_ptr_factory_.GetWeakPtr(), std::move(callback));
  DCHECK(network_urls_.contains(mojom::CoinType::ETH));
  RequestInternal(
      eth::eth_call("", contract_address, "", "", "", data, "latest"), true,
      network_url, std::move(internal_callback));
}

void JsonRpcService::OnGetSupportsInterface(
    GetSupportsInterfaceCallback callback,
    APIRequestResult api_request_result) {
  if (!api_request_result.Is2XXResponseCode()) {
    std::move(callback).Run(
        false, mojom::ProviderError::kInternalError,
        l10n_util::GetStringUTF8(IDS_WALLET_INTERNAL_ERROR));
    return;
  }

  bool is_supported = false;
  if (!ParseBoolResult(api_request_result.body(), &is_supported)) {
    mojom::ProviderError error;
    std::string error_message;
    ParseErrorResult<mojom::ProviderError>(api_request_result.body(), &error,
                                           &error_message);
    std::move(callback).Run(false, error, error_message);
    return;
  }

  std::move(callback).Run(is_supported, mojom::ProviderError::kSuccess, "");
}

void JsonRpcService::GetPendingSwitchChainRequests(
    GetPendingSwitchChainRequestsCallback callback) {
  std::vector<mojom::SwitchChainRequestPtr> requests;
  for (const auto& request : switch_chain_requests_) {
    requests.push_back(mojom::SwitchChainRequest::New(
        MakeOriginInfo(request.first), request.second));
  }
  std::move(callback).Run(std::move(requests));
}

void JsonRpcService::NotifySwitchChainRequestProcessed(
    bool approved,
    const url::Origin& origin) {
  if (!switch_chain_requests_.contains(origin) ||
      !switch_chain_callbacks_.contains(origin) ||
      !switch_chain_ids_.contains(origin)) {
    return;
  }
  if (approved) {
    // We already check chain id validiy in
    // JsonRpcService::AddSwitchEthereumChainRequest so this should always
    // be successful unless chain id differs or we add more check other than
    // chain id
    CHECK(SetNetwork(switch_chain_requests_[origin], mojom::CoinType::ETH));
  }
  auto callback = std::move(switch_chain_callbacks_[origin]);
  base::Value id = std::move(switch_chain_ids_[origin]);
  switch_chain_requests_.erase(origin);
  switch_chain_callbacks_.erase(origin);
  switch_chain_ids_.erase(origin);

  bool reject = false;
  if (approved) {
    reject = false;
    std::move(callback).Run(std::move(id), base::Value(), reject, "", false);
  } else {
    base::Value formed_response = GetProviderErrorDictionary(
        mojom::ProviderError::kUserRejectedRequest,
        l10n_util::GetStringUTF8(IDS_WALLET_USER_REJECTED_REQUEST));
    reject = true;
    std::move(callback).Run(std::move(id), std::move(formed_response), reject,
                            "", false);
  }
}

bool JsonRpcService::AddSwitchEthereumChainRequest(const std::string& chain_id,
                                                   const url::Origin& origin,
                                                   RequestCallback callback,
                                                   base::Value id) {
  bool reject = false;
  if (!GetNetworkURL(prefs_, chain_id, mojom::CoinType::ETH).is_valid()) {
    base::Value formed_response = GetProviderErrorDictionary(
        mojom::ProviderError::kUnknownChain,
        l10n_util::GetStringFUTF8(IDS_WALLET_UNKNOWN_CHAIN,
                                  base::ASCIIToUTF16(chain_id)));
    reject = true;
    std::move(callback).Run(std::move(id), std::move(formed_response), reject,
                            "", false);
    return false;
  }

  // Already on the chain
  if (GetChainId(mojom::CoinType::ETH) == chain_id) {
    reject = false;
    std::move(callback).Run(std::move(id), base::Value(), reject, "", false);
    return false;
  }

  // There can be only 1 request per origin
  if (switch_chain_requests_.contains(origin)) {
    base::Value formed_response = GetProviderErrorDictionary(
        mojom::ProviderError::kUserRejectedRequest,
        l10n_util::GetStringUTF8(IDS_WALLET_ALREADY_IN_PROGRESS_ERROR));
    reject = true;
    std::move(callback).Run(std::move(id), std::move(formed_response), reject,
                            "", false);
    return false;
  }
  switch_chain_requests_[origin] = chain_id;
  switch_chain_callbacks_[origin] = std::move(callback);
  switch_chain_ids_[origin] = std::move(id);
  return true;
}

void JsonRpcService::Reset() {
  ClearJsonRpcServiceProfilePrefs(prefs_);
  SetNetwork(GetCurrentChainId(prefs_, mojom::CoinType::ETH),
             mojom::CoinType::ETH);

  add_chain_pending_requests_.clear();
  switch_chain_requests_.clear();
  // Reject pending suggest token requests when network changed.
  for (auto& callback : switch_chain_callbacks_) {
    base::Value formed_response = GetProviderErrorDictionary(
        mojom::ProviderError::kUserRejectedRequest,
        l10n_util::GetStringUTF8(IDS_WALLET_USER_REJECTED_REQUEST));
    bool reject = true;
    std::move(callback.second)
        .Run(std::move(switch_chain_ids_[callback.first]),
             std::move(formed_response), reject, "", false);
  }
  switch_chain_callbacks_.clear();
  switch_chain_ids_.clear();
}

void JsonRpcService::GetSolanaBalance(const std::string& pubkey,
                                      const std::string& chain_id,
                                      GetSolanaBalanceCallback callback) {
  auto network_url = GetNetworkURL(prefs_, chain_id, mojom::CoinType::SOL);
  if (!network_url.is_valid()) {
    std::move(callback).Run(
        0u, mojom::SolanaProviderError::kInvalidParams,
        l10n_util::GetStringUTF8(IDS_WALLET_INVALID_PARAMETERS));
    return;
  }

  auto internal_callback =
      base::BindOnce(&JsonRpcService::OnGetSolanaBalance,
                     weak_ptr_factory_.GetWeakPtr(), std::move(callback));
  RequestInternal(solana::getBalance(pubkey), true, network_url,
                  std::move(internal_callback),
                  base::BindOnce(&ConvertUint64ToString, "/result/value"));
}

void JsonRpcService::GetSPLTokenAccountBalance(
    const std::string& wallet_address,
    const std::string& token_mint_address,
    const std::string& chain_id,
    GetSPLTokenAccountBalanceCallback callback) {
  auto network_url = GetNetworkURL(prefs_, chain_id, mojom::CoinType::SOL);
  if (!network_url.is_valid()) {
    std::move(callback).Run(
        "", 0, "", mojom::SolanaProviderError::kInvalidParams,
        l10n_util::GetStringUTF8(IDS_WALLET_INVALID_PARAMETERS));
    return;
  }

  absl::optional<std::string> associated_token_account =
      SolanaKeyring::GetAssociatedTokenAccount(token_mint_address,
                                               wallet_address);
  if (!associated_token_account) {
    std::move(callback).Run(
        "", 0, "", mojom::SolanaProviderError::kInternalError,
        l10n_util::GetStringUTF8(IDS_WALLET_INTERNAL_ERROR));
    return;
  }

  auto internal_callback =
      base::BindOnce(&JsonRpcService::OnGetSPLTokenAccountBalance,
                     weak_ptr_factory_.GetWeakPtr(), std::move(callback));
  RequestInternal(solana::getTokenAccountBalance(*associated_token_account),
                  true, network_url, std::move(internal_callback));
}

void JsonRpcService::OnGetSolanaBalance(GetSolanaBalanceCallback callback,
                                        APIRequestResult api_request_result) {
  if (!api_request_result.Is2XXResponseCode()) {
    std::move(callback).Run(
        0u, mojom::SolanaProviderError::kInternalError,
        l10n_util::GetStringUTF8(IDS_WALLET_INTERNAL_ERROR));
    return;
  }

  uint64_t balance = 0;
  if (!solana::ParseGetBalance(api_request_result.body(), &balance)) {
    mojom::SolanaProviderError error;
    std::string error_message;
    ParseErrorResult<mojom::SolanaProviderError>(api_request_result.body(),
                                                 &error, &error_message);
    std::move(callback).Run(0u, error, error_message);
    return;
  }

  std::move(callback).Run(balance, mojom::SolanaProviderError::kSuccess, "");
}

void JsonRpcService::OnGetSPLTokenAccountBalance(
    GetSPLTokenAccountBalanceCallback callback,
    APIRequestResult api_request_result) {
  if (!api_request_result.Is2XXResponseCode()) {
    std::move(callback).Run(
        "", 0u, "", mojom::SolanaProviderError::kInternalError,
        l10n_util::GetStringUTF8(IDS_WALLET_INTERNAL_ERROR));
    return;
  }

  std::string amount, ui_amount_string;
  uint8_t decimals = 0;
  if (!solana::ParseGetTokenAccountBalance(api_request_result.body(), &amount,
                                           &decimals, &ui_amount_string)) {
    mojom::SolanaProviderError error;
    std::string error_message;
    ParseErrorResult<mojom::SolanaProviderError>(api_request_result.body(),
                                                 &error, &error_message);

    // Treat balance as 0 if the associated token account is not created yet.
    if (error == mojom::SolanaProviderError::kInvalidParams &&
        error_message.find(::solana::kAccountNotCreatedError) !=
            std::string::npos) {
      std::move(callback).Run("0", 0u, "0",
                              mojom::SolanaProviderError::kSuccess, "");
      return;
    }

    std::move(callback).Run("", 0u, "", error, error_message);
    return;
  }

  std::move(callback).Run(amount, decimals, ui_amount_string,
                          mojom::SolanaProviderError::kSuccess, "");
}
void JsonRpcService::SendFilecoinTransaction(
    const std::string& signed_tx,
    SendFilecoinTransactionCallback callback) {
  if (signed_tx.empty()) {
    std::move(callback).Run(
        "", mojom::FilecoinProviderError::kInternalError,
        l10n_util::GetStringUTF8(IDS_WALLET_INTERNAL_ERROR));
    return;
  }
  auto request = fil::getSendTransaction(signed_tx);
  if (!request) {
    std::move(callback).Run(
        "", mojom::FilecoinProviderError::kInternalError,
        l10n_util::GetStringUTF8(IDS_WALLET_INTERNAL_ERROR));
    return;
  }
  auto internal_callback =
      base::BindOnce(&JsonRpcService::OnSendFilecoinTransaction,
                     weak_ptr_factory_.GetWeakPtr(), std::move(callback));
  RequestInternal(request.value(), true, network_urls_[mojom::CoinType::FIL],
                  std::move(internal_callback));
}

void JsonRpcService::OnSendFilecoinTransaction(
    SendFilecoinTransactionCallback callback,
    APIRequestResult api_request_result) {
  if (!api_request_result.Is2XXResponseCode()) {
    std::move(callback).Run(
        "", mojom::FilecoinProviderError::kInternalError,
        l10n_util::GetStringUTF8(IDS_WALLET_INTERNAL_ERROR));
    return;
  }

  std::string cid;
  if (!ParseSendFilecoinTransaction(api_request_result.body(), &cid)) {
    mojom::FilecoinProviderError error;
    std::string error_message;
    ParseErrorResult<mojom::FilecoinProviderError>(api_request_result.body(),
                                                   &error, &error_message);
    std::move(callback).Run("", error, error_message);
    return;
  }

  std::move(callback).Run(cid, mojom::FilecoinProviderError::kSuccess, "");
}

void JsonRpcService::SendSolanaTransaction(
    const std::string& signed_tx,
    absl::optional<SolanaTransaction::SendOptions> send_options,
    SendSolanaTransactionCallback callback) {
  if (signed_tx.empty()) {
    std::move(callback).Run(
        "", mojom::SolanaProviderError::kInvalidParams,
        l10n_util::GetStringUTF8(IDS_WALLET_INVALID_PARAMETERS));
    return;
  }

  auto internal_callback =
      base::BindOnce(&JsonRpcService::OnSendSolanaTransaction,
                     weak_ptr_factory_.GetWeakPtr(), std::move(callback));
  RequestInternal(solana::sendTransaction(signed_tx, std::move(send_options)),
                  true, network_urls_[mojom::CoinType::SOL],
                  std::move(internal_callback));
}

void JsonRpcService::OnSendSolanaTransaction(
    SendSolanaTransactionCallback callback,
    APIRequestResult api_request_result) {
  if (!api_request_result.Is2XXResponseCode()) {
    std::move(callback).Run(
        "", mojom::SolanaProviderError::kInternalError,
        l10n_util::GetStringUTF8(IDS_WALLET_INTERNAL_ERROR));
    return;
  }

  std::string transaction_id;
  if (!solana::ParseSendTransaction(api_request_result.body(),
                                    &transaction_id)) {
    mojom::SolanaProviderError error;
    std::string error_message;
    ParseErrorResult<mojom::SolanaProviderError>(api_request_result.body(),
                                                 &error, &error_message);
    std::move(callback).Run("", error, error_message);
    return;
  }

  std::move(callback).Run(transaction_id, mojom::SolanaProviderError::kSuccess,
                          "");
}

void JsonRpcService::GetSolanaLatestBlockhash(
    GetSolanaLatestBlockhashCallback callback) {
  auto internal_callback =
      base::BindOnce(&JsonRpcService::OnGetSolanaLatestBlockhash,
                     weak_ptr_factory_.GetWeakPtr(), std::move(callback));
  RequestInternal(solana::getLatestBlockhash(), true,
                  network_urls_[mojom::CoinType::SOL],
                  std::move(internal_callback),
                  base::BindOnce(&ConvertUint64ToString,
                                 "/result/value/lastValidBlockHeight"));
}

void JsonRpcService::OnGetSolanaLatestBlockhash(
    GetSolanaLatestBlockhashCallback callback,
    APIRequestResult api_request_result) {
  if (!api_request_result.Is2XXResponseCode()) {
    std::move(callback).Run(
        "", 0, mojom::SolanaProviderError::kInternalError,
        l10n_util::GetStringUTF8(IDS_WALLET_INTERNAL_ERROR));
    return;
  }

  std::string blockhash;
  uint64_t last_valid_block_height = 0;
  if (!solana::ParseGetLatestBlockhash(api_request_result.body(), &blockhash,
                                       &last_valid_block_height)) {
    mojom::SolanaProviderError error;
    std::string error_message;
    ParseErrorResult<mojom::SolanaProviderError>(api_request_result.body(),
                                                 &error, &error_message);
    std::move(callback).Run("", 0, error, error_message);
    return;
  }

  std::move(callback).Run(blockhash, last_valid_block_height,
                          mojom::SolanaProviderError::kSuccess, "");
}

void JsonRpcService::GetSolanaSignatureStatuses(
    const std::vector<std::string>& tx_signatures,
    GetSolanaSignatureStatusesCallback callback) {
  auto internal_callback =
      base::BindOnce(&JsonRpcService::OnGetSolanaSignatureStatuses,
                     weak_ptr_factory_.GetWeakPtr(), std::move(callback));
  RequestInternal(
      solana::getSignatureStatuses(tx_signatures), true,
      network_urls_[mojom::CoinType::SOL], std::move(internal_callback),
      base::BindOnce(&ConvertMultiUint64InObjectArrayToString, "/result/value",
                     std::vector<std::string>({"slot", "confirmations"})));
}

void JsonRpcService::OnGetSolanaSignatureStatuses(
    GetSolanaSignatureStatusesCallback callback,
    APIRequestResult api_request_result) {
  if (!api_request_result.Is2XXResponseCode()) {
    std::move(callback).Run(
        std::vector<absl::optional<SolanaSignatureStatus>>(),
        mojom::SolanaProviderError::kInternalError,
        l10n_util::GetStringUTF8(IDS_WALLET_INTERNAL_ERROR));
    return;
  }

  std::vector<absl::optional<SolanaSignatureStatus>> statuses;
  if (!solana::ParseGetSignatureStatuses(api_request_result.body(),
                                         &statuses)) {
    mojom::SolanaProviderError error;
    std::string error_message;
    ParseErrorResult<mojom::SolanaProviderError>(api_request_result.body(),
                                                 &error, &error_message);
    std::move(callback).Run(
        std::vector<absl::optional<SolanaSignatureStatus>>(), error,
        error_message);
    return;
  }

  std::move(callback).Run(statuses, mojom::SolanaProviderError::kSuccess, "");
}

void JsonRpcService::GetSolanaAccountInfo(
    const std::string& pubkey,
    GetSolanaAccountInfoCallback callback) {
  auto internal_callback =
      base::BindOnce(&JsonRpcService::OnGetSolanaAccountInfo,
                     weak_ptr_factory_.GetWeakPtr(), std::move(callback));
  RequestInternal(
      solana::getAccountInfo(pubkey), true, network_urls_[mojom::CoinType::SOL],
      std::move(internal_callback),
      base::BindOnce(&ConvertMultiUint64ToString,
                     std::vector<std::string>({"/result/value/lamports",
                                               "/result/value/rentEpoch"})));
}

void JsonRpcService::OnGetSolanaAccountInfo(
    GetSolanaAccountInfoCallback callback,
    APIRequestResult api_request_result) {
  if (!api_request_result.Is2XXResponseCode()) {
    std::move(callback).Run(
        absl::nullopt, mojom::SolanaProviderError::kInternalError,
        l10n_util::GetStringUTF8(IDS_WALLET_INTERNAL_ERROR));
    return;
  }

  absl::optional<SolanaAccountInfo> account_info;
  if (!solana::ParseGetAccountInfo(api_request_result.body(), &account_info)) {
    mojom::SolanaProviderError error;
    std::string error_message;
    ParseErrorResult<mojom::SolanaProviderError>(api_request_result.body(),
                                                 &error, &error_message);
    std::move(callback).Run(absl::nullopt, error, error_message);
    return;
  }

  std::move(callback).Run(account_info, mojom::SolanaProviderError::kSuccess,
                          "");
}

void JsonRpcService::GetSolanaFeeForMessage(
    const std::string& message,
    GetSolanaFeeForMessageCallback callback) {
  if (message.empty() || !base::Base64Decode(message)) {
    std::move(callback).Run(
        0, mojom::SolanaProviderError::kInvalidParams,
        l10n_util::GetStringUTF8(IDS_WALLET_INVALID_PARAMETERS));
    return;
  }

  auto internal_callback =
      base::BindOnce(&JsonRpcService::OnGetSolanaFeeForMessage,
                     weak_ptr_factory_.GetWeakPtr(), std::move(callback));
  RequestInternal(solana::getFeeForMessage(message), true,
                  network_urls_[mojom::CoinType::SOL],
                  std::move(internal_callback),
                  base::BindOnce(&ConvertUint64ToString, "/result/value"));
}

void JsonRpcService::OnGetSolanaFeeForMessage(
    GetSolanaFeeForMessageCallback callback,
    APIRequestResult api_request_result) {
  if (!api_request_result.Is2XXResponseCode()) {
    std::move(callback).Run(
        0, mojom::SolanaProviderError::kInternalError,
        l10n_util::GetStringUTF8(IDS_WALLET_INTERNAL_ERROR));
    return;
  }

  uint64_t fee;
  if (!solana::ParseGetFeeForMessage(api_request_result.body(), &fee)) {
    mojom::SolanaProviderError error;
    std::string error_message;
    ParseErrorResult<mojom::SolanaProviderError>(api_request_result.body(),
                                                 &error, &error_message);
    std::move(callback).Run(0, error, error_message);
    return;
  }

  std::move(callback).Run(fee, mojom::SolanaProviderError::kSuccess, "");
}

void JsonRpcService::GetSolanaBlockHeight(
    GetSolanaBlockHeightCallback callback) {
  auto internal_callback =
      base::BindOnce(&JsonRpcService::OnGetSolanaBlockHeight,
                     weak_ptr_factory_.GetWeakPtr(), std::move(callback));
  RequestInternal(solana::getBlockHeight(), true,
                  network_urls_[mojom::CoinType::SOL],
                  std::move(internal_callback),
                  base::BindOnce(&ConvertUint64ToString, "/result"));
}

void JsonRpcService::OnGetSolanaBlockHeight(
    GetSolanaBlockHeightCallback callback,
    APIRequestResult api_request_result) {
  if (!api_request_result.Is2XXResponseCode()) {
    std::move(callback).Run(
        0, mojom::SolanaProviderError::kInternalError,
        l10n_util::GetStringUTF8(IDS_WALLET_INTERNAL_ERROR));
    return;
  }

  uint64_t block_height = 0;
  if (!solana::ParseGetBlockHeight(api_request_result.body(), &block_height)) {
    mojom::SolanaProviderError error;
    std::string error_message;
    ParseErrorResult<mojom::SolanaProviderError>(api_request_result.body(),
                                                 &error, &error_message);
    std::move(callback).Run(0, error, error_message);
    return;
  }

  std::move(callback).Run(block_height, mojom::SolanaProviderError::kSuccess,
                          "");
}

}  // namespace brave_wallet<|MERGE_RESOLUTION|>--- conflicted
+++ resolved
@@ -319,17 +319,9 @@
 void JsonRpcService::OnEthChainIdValidated(
     mojom::NetworkInfoPtr chain,
     const GURL& rpc_url,
-<<<<<<< HEAD
     AddChainCallback callback,
-    const int http_code,
-    const std::string& response,
-    const base::flat_map<std::string, std::string>& headers) {
-  if (brave_wallet::ParseSingleStringResult(response) != chain->chain_id) {
-=======
-    AddEthereumChainCallback callback,
     APIRequestResult api_request_result) {
   if (ParseSingleStringResult(api_request_result.body()) != chain->chain_id) {
->>>>>>> 168b0c35
     std::move(callback).Run(
         chain->chain_id, mojom::ProviderError::kUserRejectedRequest,
         l10n_util::GetStringFUTF8(IDS_BRAVE_WALLET_ETH_CHAIN_ID_FAILED,
