<?xml version="1.0" encoding="UTF-8"?>
<grit-part>
  <message name="IDS_CHAT_UI_TITLE" translateable="false" desc="Title for the Brave AI product" formatter_data="webui=AiChat">
    Leo AI
  </message>
  <message name="IDS_CHAT_UI_PWA_TITLE" translateable="false" desc="Title for the Brave AI product when installed" formatter_data="webui=AiChat">
    Brave Leo AI
  </message>
  <message name="IDS_CHAT_UI_SUMMARIZE_FAILED_LABEL" desc="Label for when summarization is not possible" formatter_data="webui=AiChat">
    The summarizer feature is currently available only for select articles and other long-form web pages.
  </message>
  <message name="IDS_CHAT_UI_ACCEPT_BUTTON_LABEL" desc="Label for button to accept agreement" formatter_data="webui=AiChat">
    I understand
  </message>
  <message name="IDS_CHAT_UI_SUMMARIZE_BUTTON_LABEL" desc="Label for button to summarize the current page's content" formatter_data="webui=AiChat">
    Summarize
  </message>
  <message name="IDS_CHAT_UI_ABOUT_TITLE" desc="A concise title that summarizes the purpose of AIChat" formatter_data="webui=AiChat">
    About Leo
  </message>
  <message name="IDS_CHAT_UI_ABOUT_DESCRIPTION" desc="Outlining the functioning of AIChat (paragraph 1 of 3)" formatter_data="webui=AiChat">
    Brave Leo is a private AI smart assistant that enhances your use of the Internet. Leo is free to use with limited access. Brave Leo Premium offers more models, higher limits and gives subscribers early access to new features. The default model will change from time to time. See the <ph name="LINK_BEFORE">$1</ph>Brave Help Center<ph name="LINK_AFTER">$2</ph> for more details.
  </message>
  <message name="IDS_CHAT_UI_ABOUT_DESCRIPTION_2" desc="Outlining the functioning of AIChat (paragraph 2 of 3)" formatter_data="webui=AiChat">
    By default, when you ask Leo a question it may send and use the content of the web page you are viewing or any text you highlight on a page to Brave Leo to provide a response. The accuracy of responses is not guaranteed, and may include inaccurate, misleading, or false information. Leo uses data from Brave Search to improve response quality. Don't submit sensitive or private info, and use caution with any answers related to health, finance, personal safety, or similar. You can adjust Leo’s options in Settings any time. Go to Settings > Leo.
  </message>
  <message name="IDS_CHAT_UI_ABOUT_DESCRIPTION_3" desc="Outlining the functioning of AIChat (paragraph 3 of 3)" formatter_data="webui=AiChat">
    Leo does not collect identifiers such as your IP address that can be linked to you. No data is used to train the AI models and no personal data is retained by the AI models (except for Anthropic that holds data for 30 days before deleting it). See the <ph name="LINK_BEFORE">$1</ph>privacy policy<ph name="LINK_AFTER">$2</ph> for more information.
  </message>
  <message name="IDS_CHAT_UI_INITIAL_PLACEHOLDER_LABEL" desc="Placeholder text for the initial input box on a new chat" formatter_data="webui=AiChat">
    How can I help you today?
  </message>
  <message name="IDS_CHAT_UI_PLACEHOLDER_LABEL" desc="Placeholder text for an input box allowing users to send messages to the AI service" formatter_data="webui=AiChat">
    Ask follow up
  </message>
  <message name="IDS_CHAT_UI_SUGGEST_QUESTIONS_LABEL" desc="Button label to ask the AI Chat to suggest some related questions" formatter_data="webui=AiChat">
    Suggest questions…
  </message>
  <message name="IDS_CHAT_UI_SUMMARIZE_VIDEO" desc="Button to summarize the video on the current page" formatter_data="webui=AiChat">
    Summarize this video
  </message>
  <message name="IDS_CHAT_UI_SUMMARIZE_PAGES_SUGGESTION" desc="Button to summarize the currently attached page(s) [ICU Syntax]" formatter_data="webui=AiChat">
    {PAGE_COUNT, plural,
      =1 {Summarize this page}
      other {Summarize these pages}
    }
  </message>
  <message name="IDS_CHAT_UI_SUMMARIZE_PAGE" desc="Button to summarize the article on the current page" formatter_data="webui=AiChat">
    Summarize this page
  </message>
  <message name="IDS_CHAT_UI_PAGE_CONTENT_WARNING" desc="Description about page content being sent to a remote LLM" formatter_data="webui=AiChat">
     Disconnect to stop sending this page content to Leo, and start a new conversation
  </message>
  <message name="IDS_CHAT_UI_ERROR_INTERNAL" desc="A general error message for processing user requests" formatter_data="webui=AiChat">
    Something went wrong while processing your request. Please try again later.
  </message>
  <message name="IDS_CUSTOM_MODEL_ENDPOINT_INVALID_ERROR" desc="An error presented when the model endpoint is invalid" formatter_data="webui=AiChat">
    This model has an invalid endpoint. Please check your configuration and try again.
  </message>
  <message name="IDS_CHAT_UI_ERROR_NETWORK" desc="An error presented when there is a network issue in the UI" formatter_data="webui=AiChat">
     There was a network issue connecting to Leo, check your connection and try again.
  </message>
  <message name="IDS_CHAT_UI_ERROR_RATE_LIMIT" desc="An error presented when the user has exhausted the API request limit" formatter_data="webui=AiChat">
    You've reached the premium rate limit. Please try again in a few hours.
  </message>
  <message name="IDS_CHAT_UI_ERROR_OAI_RATE_LIMIT" desc="An error presented when the BYOM user has exhausted the API request limit" formatter_data="webui=AiChat">
    You've reached the rate limit for this model or are out of credits. Please try again later.
  </message>
  <message name="IDS_CHAT_UI_ERROR_INVALID_API_KEY" desc="An error presented when the configured API key is invalid" formatter_data="webui=AiChat">
    The API key configured for this model is invalid. Please check your configuration and try again.
  </message>
  <message name="IDS_CHAT_UI_ERROR_SERVICE_OVERLOADED" desc="An error presented when the API service is overloaded" formatter_data="webui=AiChat">
    The endpoint is currently overloaded. Please try again later.
  </message>
  <message name="IDS_CHAT_UI_RETRY_BUTTON_LABEL" desc="A button label to retry API again" formatter_data="webui=AiChat">
     Retry
  </message>
  <message name="IDS_CHAT_UI_MODIFY_CONFIGURATION_LABEL" desc="A button label to configure custom models" formatter_data="webui=AiChat">
     Configure
  </message>
  <message name="IDS_CHAT_UI_INTRO_MESSAGE_CHAT_AUTOMATIC" desc="AI Chat intro message for the default model" formatter_data="webui=AiChat">
    Model changes dynamically to use the best one for the task.<ph name="LINK_BEFORE">$1</ph>Learn more<ph name="LINK_AFTER">$2</ph>
  </message>
  <message name="IDS_CHAT_UI_INTRO_MESSAGE_CHAT_BASIC" desc="AI Chat intro message for the basic model" formatter_data="webui=AiChat">
    Hi, I'm Leo. I'm a fully hosted AI assistant by Brave. I'm powered by Llama 3.1 8B, a model created by Meta to be performant and applicable to many use cases. Llama is Brave-hosted through our own secure infrastructure.<ph name="LINK_BEFORE">$1</ph>Learn more<ph name="LINK_AFTER">$2</ph>
  </message>
  <message name="IDS_CHAT_UI_INTRO_MESSAGE_CHAT_QWEN" desc="AI Chat intro message for the qwen model" formatter_data="webui=AiChat">
    Hi, I'm Leo. I'm a fully hosted AI assistant by Brave. I'm powered by Qwen 14B, a model created by Alibaba Cloud to be performant and applicable to many use cases. Qwen is Brave-hosted through our own secure infrastructure.<ph name="LINK_BEFORE">$1</ph>Learn more<ph name="LINK_AFTER">$2</ph>
  </message>
<<<<<<< HEAD
  <message name="IDS_CHAT_UI_INTRO_MESSAGE_CHAT_GEMMA" desc="AI Chat intro message for the gemma model">
    Hi, I'm Leo. I'm a fully hosted AI assistant by Brave. I'm powered by Gemma 3 12B, a model created by Google DeepMind to be performant and applicable to many use cases. Gemma is Brave-hosted through our own secure infrastructure.<ph name="LINK_BEFORE">$1</ph>Learn more<ph name="LINK_AFTER">$2</ph>
  </message>
  <message name="IDS_CHAT_UI_INTRO_MESSAGE_CHAT_DEEPSEEK_R1" desc="AI Chat intro message for the deepseek-r1 model">
=======
  <message name="IDS_CHAT_UI_INTRO_MESSAGE_CHAT_DEEPSEEK_R1" desc="AI Chat intro message for the deepseek-r1 model" formatter_data="webui=AiChat">
>>>>>>> e72a1815
    Hi, I'm Leo. I'm a fully hosted AI assistant by Brave. I'm powered by DeepSeek R1, a model created by DeepSeek to perform deep reasoning tasks. <ph name="LINK_BEFORE">$1</ph>Learn more<ph name="LINK_AFTER">$2</ph>
  </message>
  <message name="IDS_CHAT_UI_INTRO_MESSAGE_CHAT_CLAUDE_INSTANT" desc="AI Chat intro message for the Claude Instant model" formatter_data="webui=AiChat">
    Hi, I'm Leo. I'm proxied by Brave and powered by Claude Instant, a model created by Anthropic to power conversational and text processing tasks. Claude Instant is Brave-hosted through our own secure infrastructure.<ph name="LINK_BEFORE">$1</ph>Learn more<ph name="LINK_AFTER">$2</ph>
  </message>
  <message name="IDS_CHAT_UI_INTRO_MESSAGE_CHAT_CLAUDE_HAIKU" desc="AI Chat intro message for the Claude Haiku model" formatter_data="webui=AiChat">
    Hi, I'm Leo. I'm proxied by Brave and powered by Claude Haiku, a model created by Anthropic to power conversational and text processing tasks. Claude Haiku is Brave-hosted through our own secure infrastructure.<ph name="LINK_BEFORE">$1</ph>Learn more<ph name="LINK_AFTER">$2</ph>
  </message>
  <message name="IDS_CHAT_UI_INTRO_MESSAGE_CHAT_CLAUDE_SONNET" desc="AI Chat intro message for the Claude Sonnet model" formatter_data="webui=AiChat">
    Hi, I'm Leo. I'm proxied by Brave and powered by Claude Sonnet, a model created by Anthropic to power conversational and text processing tasks. Claude Sonnet is Brave-hosted through our own secure infrastructure.<ph name="LINK_BEFORE">$1</ph>Learn more<ph name="LINK_AFTER">$2</ph>
  </message>
  <message name="IDS_CHAT_UI_INTRO_MESSAGE_CHAT_VISION_BASIC" desc="AI Chat intro message for the default vision model" formatter_data="webui=AiChat">
    Hi, I'm Leo. I'm a fully hosted AI assistant by Brave. I'm powered by Llama Vision, a model created by Meta to be performant and applicable to many use cases. Llama Vision is Brave-hosted through our own secure infrastructure.<ph name="LINK_BEFORE">$1</ph>Learn more<ph name="LINK_AFTER">$2</ph>
  </message>
  <message name="IDS_CHAT_UI_MODEL_PREMIUM_LABEL_NON_PREMIUM" desc="Label indentifying that an AI Chat model is a premium model" formatter_data="webui=AiChat">
    Premium
  </message>
  <message name="IDS_CHAT_UI_MODEL_CATEGORY_CHAT" desc="Category name for Chat" formatter_data="webui=AiChat">
    Chat
  </message>
  <message name="IDS_CHAT_UI_LABEL_OPEN_FULL_PAGE" desc="Menu item to expand a sidebar conversation to a the full page experience" formatter_data="webui=AiChat">
    Open full page
  </message>
  <message name="IDS_CHAT_UI_LABEL_CLOSE" desc="Button label to close the UI showing a chat conversation" formatter_data="webui=AiChat">
    Close
  </message>
  <message name="IDS_CHAT_UI_MENU_NEW_CHAT" desc="Menu item for new chat" formatter_data="webui=AiChat">
    New chat
  </message>
  <message name="IDS_AI_CHAT_MENU_GO_PREMIUM" desc="Menu item for subscribing to premium" formatter_data="webui=AiChat">
    Go Premium
  </message>
  <message name="IDS_CHAT_UI_MENU_MANAGE_SUBSCRIPTION" desc="Menu item for managing premium subscription" formatter_data="webui=AiChat">
    Manage subscription
  </message>
  <message name="IDS_CHAT_UI_MENU_CONVERSATION_HISTORY" desc="Menu item for opening the list of conversations" formatter_data="webui=AiChat">
    Conversation history
  </message>
  <message name="IDS_CHAT_UI_MENU_SETTINGS" desc="Menu item for Settings" formatter_data="webui=AiChat">
    Advanced Settings
  </message>
  <message name="IDS_CHAT_UI_MENU_TITLE_MODELS" desc="Menu section title for language models" formatter_data="webui=AiChat">
    Language models
  </message>
  <message name="IDS_CHAT_UI_UPGRADE_BUTTON_LABEL" desc="A button label to upgrade to premium model" formatter_data="webui=AiChat">
     Try 7 days free
  </message>
   <message name="IDS_CHAT_UI_RATE_LIMIT_REACHED_TITLE" desc="An error message when the user has reached API limit" formatter_data="webui=AiChat">
     Response rate limit reached
  </message>
  <message name="IDS_CHAT_UI_RATE_LIMIT_REACHED_DESC" desc="A description to unlock premium features" formatter_data="webui=AiChat">
    You've reached the rate limit for Leo. Unlock a higher response rate by subscribing to Premium, or try again soon.
  </message>
  <message name="IDS_CHAT_UI_PREMIUM_FEATURE_1" desc="A premium feature" formatter_data="webui=AiChat">
    Explore different AI models
  </message>
  <message name="IDS_CHAT_UI_PREMIUM_FEATURE_2" desc="A premium feature" formatter_data="webui=AiChat">
    Unlock your creativity
  </message>
  <message name="IDS_CHAT_UI_PREMIUM_FEATURE_3" desc="A premium feature" formatter_data="webui=AiChat">
    Stay on topic
  </message>
  <message name="IDS_CHAT_UI_PREMIUM_FEATURE_4" desc="A premium feature" formatter_data="webui=AiChat">
    Chat for longer
  </message>
  <message name="IDS_CHAT_UI_PREMIUM_LABEL" translateable="false" desc="A label for Brave premium products" formatter_data="webui=AiChat">
     Leo Premium
  </message>
  <message name="IDS_CHAT_UI_PREMIUM_PRICING" desc="Price label to subscribe for Premium model" formatter_data="webui=AiChat">
    USD $ <ph name="PRICE_VALUE">$1<ex>14.99</ex></ph> /month
  </message>
  <message name="IDS_CHAT_UI_PREMIUM_ANNUAL_PRICING" desc="Price label to subscribe for annual Premium model" formatter_data="webui=AiChat">
    USD $ <ph name="PRICE_VALUE">$1<ex>149.99</ex></ph> /year
  </message>
  <message name="IDS_CHAT_UI_MONTHLY_LABEL" desc="Monthly label for Premium modal" formatter_data="webui=AiChat">
    Monthly
  </message>
  <message name="IDS_CHAT_UI_ONE_YEAR_LABEL" desc="One year label for Premium modal" formatter_data="webui=AiChat">
    One year
  </message>
  <message name="IDS_CHAT_UI_BEST_VALUE_LABEL" desc="Best value label for Premium modal" formatter_data="webui=AiChat">
    Best value
  </message>
  <message name="IDS_CHAT_UI_DISMISS_BUTTON_LABEL" desc="A button label to dismiss dialog" formatter_data="webui=AiChat">
    Dismiss
  </message>
  <message name="IDS_CHAT_UI_SWITCH_TO_BASIC_MODEL_BUTTON_LABEL" desc="A button label to switch to the free model" formatter_data="webui=AiChat">
    Switch to the free model
  </message>
  <message name="IDS_CHAT_UI_UNLOCK_PREMIUM_TITLE" desc="A heading on prompt premium suggestion UI" formatter_data="webui=AiChat">
    Unleash Leo's full powers with Premium:
  </message>
  <message name="IDS_CHAT_UI_PREMIUM_FEATURE_1_DESC" desc="A premium feature that allows access to various models" formatter_data="webui=AiChat">
    Priority access to powerful models with different skills.
  </message>
  <message name="IDS_CHAT_UI_PREMIUM_FEATURE_2_DESC" desc="A premium feature to various AI models" formatter_data="webui=AiChat">
    Access models better suited for creative tasks and content generation.
  </message>
  <message name="IDS_CHAT_UI_PREMIUM_FEATURE_3_DESC" desc="A premium feature to stay scoped within a topic" formatter_data="webui=AiChat">
    Get more accurate answers for more nuanced conversations.
  </message>
  <message name="IDS_CHAT_UI_PREMIUM_FEATURE_4_DESC" desc="A premium feature that allows higher rate limits" formatter_data="webui=AiChat">
    Get higher rate limits for longer conversations.
  </message>
  <message name="IDS_CHAT_UI_PREMIUM_REFRESH_WARNING_DESCRIPTION" desc="Warning message when AI Chat Premium authentication is expired" formatter_data="webui=AiChat">
    Your Brave account session has expired. Please visit your account page to refresh, then come back to use premium features.
  </message>
  <message name="IDS_CHAT_UI_PREMIUM_REFRESH_WARNING_ACTION" desc="Action to take when AI Chat Premium authentication is expired" formatter_data="webui=AiChat">
    Refresh
  </message>
  <message name="IDS_CHAT_UI_FEEDBACK_SENT" desc="Notification message for successful feedback submission" formatter_data="webui=AiChat">
    Feedback sent successfully
  </message>
  <message name="IDS_CHAT_UI_ANSWER_DISLIKED" desc="Notification for a disliked answer" formatter_data="webui=AiChat">
    Answer disliked
  </message>
  <message name="IDS_CHAT_UI_ANSWER_LIKED" desc="Notification for a liked answer" formatter_data="webui=AiChat">
    Answer liked
  </message>
  <message name="IDS_CHAT_UI_ADD_FEEDBACK_BUTTON_LABEL" desc="Button label to add feedback" formatter_data="webui=AiChat">
    Add feedback
  </message>
  <message name="IDS_CHAT_UI_COPY_BUTTON_LABEL" desc="Button label to copy text" formatter_data="webui=AiChat">
    Copy
  </message>
  <message name="IDS_CHAT_UI_LIKE_ANSWER_BUTTON_LABEL" desc="Button label to like an answer" formatter_data="webui=AiChat">
    Like answer
  </message>
  <message name="IDS_CHAT_UI_DISLIKE_ANSWER_BUTTON_LABEL" desc="Button label to dislike an answer" formatter_data="webui=AiChat">
    Dislike answer
  </message>
  <message name="IDS_CHAT_UI_PROVIDE_FEEDBACK_TITLE" desc="Title for feedback provision section" formatter_data="webui=AiChat">
    Provide Brave AI Feedback
  </message>
  <message name="IDS_CHAT_UI_SELECT_FEEDBACK_TOPIC" desc="Prompt to select feedback topic" formatter_data="webui=AiChat">
    Select your feedback topic
  </message>
  <message name="IDS_CHAT_UI_FEEDBACK_CATEGORY_LABEL" desc="Label asking for the category of feedback" formatter_data="webui=AiChat">
    What's your feedback about?
  </message>
  <message name="IDS_CHAT_UI_FEEDBACK_DESCRIPTION_LABEL" desc="Label prompting user to provide feedback" formatter_data="webui=AiChat">
    Provide feedback here
  </message>
  <message name="IDS_CHAT_UI_FEEDBACK_PREMIUM_NOTE" desc="Note about the benefits of a premium subscription" formatter_data="webui=AiChat">
    Leo Premium provides access to an expanded set of language models for even greater answer nuance. <ph name="LINK_BEFORE">$1</ph>Learn more<ph name="LINK_AFTER">$2</ph>
  </message>
  <message name="IDS_CHAT_UI_SUBMIT_BUTTON_LABEL" desc="Button label to submit data/form" formatter_data="webui=AiChat">
    Submit
  </message>
  <message name="IDS_CHAT_UI_CANCEL_BUTTON_LABEL" desc="Button label to cancel action" formatter_data="webui=AiChat">
    Cancel
  </message>
  <message name="IDS_CHAT_UI_DELETE_BUTTON_LABEL" desc="Button label to delete conversation" formatter_data="webui=AiChat">
    Delete
  </message>
  <message name="IDS_CHAT_UI_DELETE_CONVERSATION_WARNING" desc="A warning issued when the user is trying to delete a conversation" formatter_data="webui=AiChat">
    Are you sure you want to delete this conversation? This action cannot be undone.
  </message>
  <message name="IDS_CHAT_UI_SAVE_BUTTON_LABEL" desc="Button label to save data/form" formatter_data="webui=AiChat">
    Save
  </message>
  <message name="IDS_CHAT_UI_EDITED_LABEL" desc="Text for indicating the content is edited" formatter_data="webui=AiChat">
    Edited
  </message>
  <message name="IDS_CHAT_UI_EDIT_BUTTON_LABEL" desc="Button title to edit content" formatter_data="webui=AiChat">
    Edit
  </message>
  <message name="IDS_CHAT_UI_EDIT_PROMPT_BUTTON_LABEL" desc="Button title to edit prompt content" formatter_data="webui=AiChat">
    Edit prompt
  </message>
  <message name="IDS_CHAT_UI_COPY_PROMPT_BUTTON_LABEL" desc="Button title to copy prompt content" formatter_data="webui=AiChat">
    Copy prompt
  </message>
  <message name="IDS_CHAT_UI_EDIT_ANSWER_LABEL" desc="Button title to edit AI agent answer" formatter_data="webui=AiChat">
    Edit answer
  </message>
  <message name="IDS_CHAT_UI_RETRY_SAME_MODEL_BUTTON_LABEL" desc="Button title to regenerate AI agent answer" formatter_data="webui=AiChat">
    Retry same model
  </message>
  <message name="IDS_CHAT_UI_CURRENT_LABEL" desc="Label for current model" formatter_data="webui=AiChat">
    Current
  </message>
  <message name="IDS_CHAT_UI_REGENERATE_ANSWER_MENU_TITLE" desc="Title of menu to regenerate AI agent answer" formatter_data="webui=AiChat">
    Change model for answer
  </message>
  <message name="IDS_CHAT_UI_REGENERATE_ANSWER_MENU_TOOLTIP" desc="Tooltip of menu to regenerate AI agent answer with a specific model" formatter_data="webui=AiChat">
    Change model for answer (current model: <ph name="MODEL_NAME">$1<ex>Qwen 14B</ex></ph>)
  </message>
  <message name="IDS_CHAT_UI_OPTION_NOT_HELPFUL" desc="Select option for feedback form if the answer is not helpful" formatter_data="webui=AiChat">
    Not helpful
  </message>
  <message name="IDS_CHAT_UI_OPTION_INCORRECT" desc="Select option for feedback form if the answer is not correct" formatter_data="webui=AiChat">
    Incorrect
  </message>
  <message name="IDS_CHAT_UI_OPTION_UNSAFE_HARMFUL" desc="Select option for feedback form if the answer is unsafe or harmful" formatter_data="webui=AiChat">
    Unsafe/harmful
  </message>
  <message name="IDS_CHAT_UI_OPTION_OTHER" desc="Select option for feedback form if the answer is other kind" formatter_data="webui=AiChat">
    Other
  </message>
  <message name="IDS_CHAT_UI_RATING_ERROR" desc="An error message when the user's rating could not be submitted" formatter_data="webui=AiChat">
    Your rating could not be submitted, please check network connection and try again
  </message>
  <message name="IDS_CHAT_UI_FEEDBACK_SUBMIT_ERROR" desc="An error message when the user's feedback could not be submitted" formatter_data="webui=AiChat">
    Your feedback could not be submitted, please check network connection and try again
  </message>
  <message name="IDS_CHAT_UI_ERROR_CONTEXT_LIMIT_REACHING" desc="An error message when the user's chat history is reaching to maximum threshold" formatter_data="webui=AiChat">
    This conversation is long and Leo may start forgetting things soon. You can get longer conversations by switching to a premium model, or you can clear the chat to reset it.
  </message>
  <message name="IDS_CHAT_UI_CLEAR_CHAT_BUTTON_LABEL" desc="A button label for clearing chat history" formatter_data="webui=AiChat">
    Clear conversation
  </message>
  <message name="IDS_CHAT_UI_NEW_CONVERSATION_BUTTON_LABEL" desc="A label for the button which starts a new conversation" formatter_data="webui=AiChat">
    Start a new conversation
  </message>
  <message name="IDS_CHAT_UI_MENU_RENAME_CONVERSATION" desc="Menu entry for renaming a conversation" formatter_data="webui=AiChat">
    Rename conversation
  </message>
  <message name="IDS_CHAT_UI_MENU_DELETE_CONVERSATION" desc="Menu entry for removing a conversation" formatter_data="webui=AiChat">
    Delete conversation
  </message>
  <message name="IDS_CHAT_UI_REASONING_LABEL" desc="A label shown while AI Assistant is reasoning the conversation response" formatter_data="webui=AiChat">
    Reasoning...
  </message>
  <message name="IDS_CHAT_UI_REASONING_COMPLETE_LABEL" desc="A label show after the AI Assistant is done reasoning the conversation response" formatter_data="webui=AiChat">
    Reasoning complete
  </message>
  <message name="IDS_CHAT_UI_HIDE_DETAILS_BUTTON_LABEL" desc="A button label to hide details of the AI Assistant reasoning" formatter_data="webui=AiChat">
    Hide details
  </message>
  <message name="IDS_CHAT_UI_SHOW_DETAILS_BUTTON_LABEL" desc="A button label to show details of the AI Assistant reasoning" formatter_data="webui=AiChat">
    Show details
  </message>
  <message name="IDS_CHAT_UI_OPEN_LABEL" desc="A button label to open a link" formatter_data="webui=AiChat">
    Open
  </message>
  <message name="IDS_CHAT_UI_OPEN_EXTERNAL_LINK" desc="A button label to open a link" formatter_data="webui=AiChat">
    Open external link?
  </message>
  <message name="IDS_CHAT_UI_OPEN_EXTERNAL_LINK_INFO" desc="Info text to open a link" formatter_data="webui=AiChat">
    Leo AI wants to open a website in a new tab. Do you want to continue?
  </message>
  <message name="IDS_CHAT_UI_OPEN_EXTERNAL_LINK_CHECKBOX_LABEL" desc="A checkbox label to open a link without asking me again" formatter_data="webui=AiChat">
    Open links without asking me again
  </message>
  <message name="IDS_CHAT_UI_SEND_BUTTON_LABEL" desc="A button label for sending a chat message rating" formatter_data="webui=AiChat">
    Send
  </message>
  <message name="IDS_CHAT_UI_RATE_MESSAGE_PRIVACY_MODAL_TITLE" desc="A title for the rate message privacy modal" formatter_data="webui=AiChat">
    Response Feedback
  </message>
  <message name="IDS_CHAT_UI_RATE_MESSAGE_PRIVACY_MODAL_DESCRIPTION" desc="A description for the rate message privacy modal" formatter_data="webui=AiChat">
    Liking or disliking an answer will send rating, conversation, model, language, version, and premium status to Brave in order to improve Leo. <ph name="LINK_BEFORE">$1</ph>Learn more<ph name="LINK_AFTER">$1</ph>
  </message>
  <message name="IDS_CHAT_UI_SEND_CHAT_BUTTON_LABEL" desc="A button label for sending a chat message" formatter_data="webui=AiChat">
    Send message to Leo
  </message>
  <message name="IDS_CHAT_UI_STOP_GENERATION_BUTTON_LABEL" desc="A button label for stopping generation" formatter_data="webui=AiChat">
    Stop answering
  </message>
  <message name="IDS_CHAT_UI_GOT_IT_BUTTON_LABEL" desc="A button label for dismissing a warning" formatter_data="webui=AiChat">
    Got it
  </message>
  <message name="IDS_CHAT_UI_PAGE_CONTENT_TOO_LONG_WARNING" desc="A warning issued when the user is trying to summarize a long content page" formatter_data="webui=AiChat">
    The page is too long for Leo. Some context could be missing from the conversation. Leo was able to read <ph name="PERCENTAGE">$1<ex>75.5%</ex></ph> of the page's contents.
  </message>
  <message name="IDS_CHAT_UI_TRIMMED_TOKENS_WARNING" desc="A warning issued when the user is trying to summarize a long content page" formatter_data="webui=AiChat">
    Some context could be missing from the conversation. Leo was able to retain <ph name="PERCENTAGE">$1<ex>75.5%</ex></ph> of the conversation's associated content.
  </message>
  <message name="IDS_CHAT_UI_CONVERSATION_END_ERROR" desc="An error issued when the user cannot continue chatting" formatter_data="webui=AiChat">
    This conversation is too long and cannot continue. There may be other models available with which Leo is capable of maintaining accuracy for longer conversations.
  </message>
  <message name="IDS_CHAT_UI_SEARCH_IN_PROGRESS" desc="Status to indicate that AI response is being enhaced with Brave Search" formatter_data="webui=AiChat">
    Improving your answer with Brave Search…
  </message>
  <message name="IDS_CHAT_UI_SEARCH_QUERIES" desc="AI Response status to indicate that search queries were used to enhance the response" formatter_data="webui=AiChat">
    Improved answer searching for <ph name="SEARCH_TERMS">$1<ex>"my first search engine query", "my second search engine query"</ex></ph>.
  </message>
  <message name="IDS_CHAT_UI_SOURCES" desc="Heading for a list of website sources that were used to generate an AI chat response" formatter_data="webui=AiChat">
    Sources
  </message>
  <message name="IDS_CHAT_UI_EXPAND_SOURCES" desc="Button to expand the list of sources and explains how many more sources are available" formatter_data="webui=AiChat">
    <ph name="COUNT">$1<ex>3</ex></ph> more…
  </message>
  <message name="IDS_CHAT_UI_LEARN_MORE" desc="Link text to learn more about a feature" formatter_data="webui=AiChat">
    Learn more
  </message>
  <message name="IDS_CHAT_UI_CLOSE_NOTICE" desc="Label for button which closes a notice" formatter_data="webui=AiChat">
    Close this notice
  </message>
  <message name="IDS_CHAT_UI_ATTACHMENTS_SEARCH_PLACEHOLDER" desc="Placeholder for the attachments search input" formatter_data="webui=AiChat">
    Search tabs
  </message>
  <message name="IDS_CHAT_UI_ATTACHMENTS_TITLE" desc="Title for the attachments section" formatter_data="webui=AiChat">
    Attachments
  </message>
  <message name="IDS_CHAT_UI_ATTACHMENTS_DESCRIPTION" desc="Description for the attachments section" formatter_data="webui=AiChat">
    Add your browser tabs to give Leo more context for the conversation
  </message>
  <message name="IDS_CHAT_UI_ATTACHMENTS_BROWSER_TABS_TITLE" desc="Title for the browser tabs section" formatter_data="webui=AiChat">
    Browser tabs
  </message>
  <message name="IDS_CHAT_UI_NOTICE_CONVERSATION_HISTORY_BODY" desc="Main text for the notice about conversation history" formatter_data="webui=AiChat">
    Leo will now remember your conversations so you can go back to them. They are stored encrypted on your device, and you can delete them any time.
  </message>
  <message name="IDS_CHAT_UI_NOTICE_CONVERSATION_HISTORY_EMPTY" desc="Main text for a notice that the conversation list is empty" formatter_data="webui=AiChat">
    Your conversation history will appear here once you start a conversation.
  </message>
  <message name="IDS_CHAT_UI_NOTICE_CONVERSATION_HISTORY_TITLE_DISABLED_PREF" desc="Title for a notice that the conversation history preference is disabled" formatter_data="webui=AiChat">
    History is disabled
  </message>
  <message name="IDS_CHAT_UI_NOTICE_CONVERSATION_HISTORY_DISABLED_PREF" desc="Main text for a notice that the conversation history preference is disabled" formatter_data="webui=AiChat">
    In order to view your previous conversations with Leo, you need to enable conversation history.
  </message>
  <message name="IDS_CHAT_UI_NOTICE_CONVERSATION_HISTORY_DISABLED_PREF_BUTTON" desc="Button label to enable conversation history preference" formatter_data="webui=AiChat">
    Enable
  </message>
  <message name="IDS_CHAT_UI_CHAT_BASIC_SUBTITLE" desc="A description for default chat model" formatter_data="webui=AiChat">
    General purpose chat
  </message>
  <message name="IDS_CHAT_UI_CHAT_CLAUDE_INSTANT_SUBTITLE" desc="A description for claude-instant-v1 model" formatter_data="webui=AiChat">
    Conversation and text generation
  </message>
  <message name="IDS_CHAT_UI_CHAT_CLAUDE_HAIKU_SUBTITLE" desc="A description for claude-3-haiku model" formatter_data="webui=AiChat">
    Lightning fast chat
  </message>
  <message name="IDS_CHAT_UI_CHAT_CLAUDE_SONNET_SUBTITLE" desc="A description for claude-3-sonnet model" formatter_data="webui=AiChat">
    Balanced speed and intelligence
  </message>
  <message name="IDS_CHAT_UI_CHAT_QWEN_SUBTITLE" desc="A description for qwen model" formatter_data="webui=AiChat">
      General purpose chat, coding, and more
  </message>
<<<<<<< HEAD
  <message name="IDS_CHAT_UI_CHAT_GEMMA_SUBTITLE" desc="A description for gemma model">
    General purpose, text and image understanding
  </message>
  <message name="IDS_CHAT_UI_CHAT_VISION_BASIC_SUBTITLE" desc="A description for llama vision model">
=======
  <message name="IDS_CHAT_UI_CHAT_VISION_BASIC_SUBTITLE" desc="A description for llama vision model" formatter_data="webui=AiChat">
>>>>>>> e72a1815
    General purpose vision
  </message>
  <message name="IDS_CHAT_UI_CHAT_DEEPSEEK_R1_SUBTITLE" desc="A description for deepseek-r1 model" formatter_data="webui=AiChat">
    Reasoning model
  </message>
  <message name="IDS_CHAT_UI_CHAT_AUTOMATIC_SUBTITLE" desc="A description for automatic model" formatter_data="webui=AiChat">
    Model changes dynamically to use the best one for the task
  </message>
  <message name="IDS_CHAT_UI_LEO_SETTINGS_TOOLTIP_LABEL" desc="A label for leo settings tooltip" formatter_data="webui=AiChat">
    Leo settings
  </message>
  <message name="IDS_CHAT_UI_WELCOME_GUIDE_TITLE" desc="A title for welcome guide component presented for first time users" formatter_data="webui=AiChat">
    Hi, I'm Leo!
  </message>
  <message name="IDS_CHAT_UI_WELCOME_GUIDE_SUBTITLE" desc="A subtitle for welcome guide component presented for first time users" formatter_data="webui=AiChat">
    An AI-powered intelligent assistant, built right into Brave.
  </message>
  <message name="IDS_CHAT_UI_WELCOME_GUIDE_SITE_HELP_CARD_TITLE" desc="This is the title for a user prompt card designed to offer assistance with website-related tasks." formatter_data="webui=AiChat">
    Need help with a website?
  </message>
  <message name="IDS_CHAT_UI_WELCOME_GUIDE_SITE_HELP_CARD_DESC" desc="This description informs the user that the chatbot is capable of assisting with various website-related tasks such as summarizing articles and elaborating on website content. There is no specific call to action in this message." formatter_data="webui=AiChat">
    I can help you summarizing articles, expanding on a site's content and much more.
  </message>
  <message name="IDS_CHAT_UI_WELCOME_GUIDE_SITE_HELP_CARD_WITH_ACTION" desc="This description provides similar information to the previous message but concludes with a specific call to action or suggestion for the user to get started with assistance." formatter_data="webui=AiChat">
    I can help you summarizing articles, expanding on a site's content and much more. Not sure where to start? Try this:
  </message>
  <message name="IDS_CHAT_UI_WELCOME_GUIDE_CHAT_CARD_TITLE" desc="Title for the chat card option." formatter_data="webui=AiChat">
    Just want to chat?
  </message>
  <message name="IDS_CHAT_UI_WELCOME_GUIDE_CHAT_CARD_DESC" desc="Description prompting the user to engage in a casual conversation with the chatbot." formatter_data="webui=AiChat">
    Ask me anything! We can talk about any topic you want. I'm always learning and improving to provide better answers.
  </message>
  <message name="IDS_CHAT_UI_PRIVACY_TITLE" desc="Title for privacy agreement modal." formatter_data="webui=AiChat">
    Chat Privately with Brave Leo
  </message>
  <message name="IDS_CHAT_UI_CONTEXT_TOGGLE_LABEL" desc="Label for toggle that enabled/disabled contextual conversations." formatter_data="webui=AiChat">
    Shape answers based on the tab(s) contents
  </message>
  <message name="IDS_CHAT_UI_CONTEXT_TOGGLE_TOOLTIP_INFO" desc="Info tooltip for contextual toggle" formatter_data="webui=AiChat">
    Toggle on to ask about these tab(s). Contents will be sent to Brave Leo along with your messages.
  </message>
  <message name="IDS_CHAT_UI_SUBSCRIPTION_POLICY_INFO" desc="An info text that is shown below various subcription prices" formatter_data="webui=AiChat">
    All subscriptions are auto-renewed but can be cancelled at any time before renewal.
  </message>
  <message name="IDS_CHAT_UI_SEND_SITE_HOSTNAME_LABEL" desc="A checkbox label to opt-in or out for sending current tab's url" formatter_data="webui=AiChat">
    Share the hostname of the page you are on (<ph name="HOST_NAME">$1<ex>www.example.com</ex></ph>) to help us make Leo better.
  </message>
  <message name="IDS_AI_CHAT_CONTEXT_LEO_TOOLS" desc="The text label of Leo tools submenu in the context menu" formatter_data="webui=AiChat">
    Leo AI tools
  </message>
  <message name="IDS_AI_CHAT_CONTEXT_QUICK_ACTIONS" desc="The title of the context menu section for AI quick actions" formatter_data="webui=AiChat">
    Quick actions
  </message>
  <message name="IDS_AI_CHAT_CONTEXT_CREATE" desc="The title of the context menu section for AI creation tools" formatter_data="webui=AiChat">
    Create
  </message>
  <message name="IDS_AI_CHAT_CONTEXT_REWRITE" desc="The title of the context menu section for AI rewrite tools" formatter_data="webui=AiChat">
    Rewrite
  </message>
  <message name="IDS_AI_CHAT_CONTEXT_SUMMARIZE_TEXT" desc="The text label of context menu item to summarize selected text" formatter_data="webui=AiChat">
    Summarize
  </message>
  <message name="IDS_AI_CHAT_CONTEXT_CREATE_SOCIAL_MEDIA_COMMENT_SHORT" desc="The text label of context menu item to create a short social media post using selected text" formatter_data="webui=AiChat">
    Short post
  </message>
  <message name="IDS_AI_CHAT_CONTEXT_CREATE_SOCIAL_MEDIA_COMMENT_LONG" desc="The text label of context menu item to create a long social media post using selected text" formatter_data="webui=AiChat">
    Long post
  </message>
  <message name="IDS_AI_CHAT_CONTEXT_CREATE_BLOG_POST" desc="The text label of context menu item to create a blog post using selected text" formatter_data="webui=AiChat">
    Blog post
  </message>
  <message name="IDS_AI_CHAT_CONTEXT_CREATE_TAGLINE" desc="The text label of context menu item to create a tagline using selected text" formatter_data="webui=AiChat">
    Tagline
  </message>
  <message name="IDS_AI_CHAT_CONTEXT_PARAPHRASE" desc="The text label of context menu item to paraphrase selected text" formatter_data="webui=AiChat">
    Paraphrase
  </message>
  <message name="IDS_AI_CHAT_CONTEXT_EXPLAIN" desc="The text label of context menu item to explain selected text" formatter_data="webui=AiChat">
    Explain
  </message>
  <message name="IDS_AI_CHAT_CONTEXT_IMPROVE" desc="The text label of context menu item to improve selected text" formatter_data="webui=AiChat">
    Improve
  </message>
  <message name="IDS_AI_CHAT_CONTEXT_CHANGE_TONE" desc="The text label of submenu for changing the tone of selected text" formatter_data="webui=AiChat">
    Change tone
  </message>
  <message name="IDS_AI_CHAT_CONTEXT_PROFESSIONALIZE" desc="The text label of context menu item to professionalize selected text" formatter_data="webui=AiChat">
    Professional
  </message>
  <message name="IDS_AI_CHAT_CONTEXT_PERSUASIVE_TONE" desc="The text label of context menu item to rewrite the selected text in a persuasive tone" formatter_data="webui=AiChat">
    Persuasive
  </message>
  <message name="IDS_AI_CHAT_CONTEXT_ACADEMICIZE" desc="The text label of context menu item to academicize selected text" formatter_data="webui=AiChat">
    Academic
  </message>
  <message name="IDS_AI_CHAT_CONTEXT_CASUALIZE" desc="The text label of context menu item to casualize selected text" formatter_data="webui=AiChat">
    Casual
  </message>
  <message name="IDS_AI_CHAT_CONTEXT_FUNNY_TONE" desc="The text label of context menu item to rewrite the selected text in a funny tone" formatter_data="webui=AiChat">
    Funny
  </message>
  <message name="IDS_AI_CHAT_CONTEXT_SHORTEN" desc="The text label of context menu item to shorten selected text" formatter_data="webui=AiChat">
    Shorten
  </message>
  <message name="IDS_AI_CHAT_CONTEXT_EXPAND" desc="The text label of context menu item to expand selected text" formatter_data="webui=AiChat">
    Expand
  </message>
  <message name="IDS_AI_CHAT_CONTEXT_CHANGE_LENGTH" desc="The text label of submenu for changing the length of selected text" formatter_data="webui=AiChat">
    Change length
  </message>
  <message name="IDS_AI_CHAT_CONTEXT_CREATE_SOCIAL_MEDIA_POST" desc="The text label of submenu for creating social media posts using selected text" formatter_data="webui=AiChat">
    Social media
  </message>
  <message name="IDS_AI_CHAT_MAYBE_LATER_LABEL" desc="The button label that dismisses an error prompt" formatter_data="webui=AiChat">
    Maybe later
  </message>
  <message name="IDS_AI_CHAT_LEO_TOOLS_BUTTON_LABEL" desc="The button label for Leo's slash tools" formatter_data="webui=AiChat">
    Leo tools
  </message>
  <message name="IDS_AI_CHAT_LEO_ATTACHMENT_MENU_BUTTON_LABEL" desc="The button label for Leo's attachment menu" formatter_data="webui=AiChat">
    Attachment
  </message>
  <message name="IDS_AI_CHAT_UPLOAD_FILE_BUTTON_LABEL" desc="The button label for upload file" formatter_data="webui=AiChat">
    Upload file...
  </message>
  <message name="IDS_AI_CHAT_UPLOADING_FILE_LABEL" desc="The label for uploading a file" formatter_data="webui=AiChat">
    Uploading file...
  </message>
  <message name="IDS_AI_CHAT_TAKE_A_PICTURE_BUTTON_LABEL" desc="The button label for upload a picture from camera" formatter_data="webui=AiChat">
    Take a picture...
  </message>
  <message name="IDS_AI_CHAT_SCREENSHOT_BUTTON_LABEL" desc="The button label for screenshot" formatter_data="webui=AiChat">
    Screenshot
  </message>
  <message name="IDS_AI_CHAT_CURRENT_TAB_CONTENTS_BUTTON_LABEL" desc="The button label for current tab contents" formatter_data="webui=AiChat">
    Current tab contents
  </message>
  <message name="IDS_AI_CHAT_USE_MICROPHONE_BUTTON_LABEL" desc="The button label for Leo's microphone feature" formatter_data="webui=AiChat">
    Use microphone
  </message>
  <message name="IDS_AI_CHAT_MENU_TITLE_CUSTOM_MODELS" desc="The menu section label for custom models added by the user" formatter_data="webui=AiChat">
    Custom models
  </message>
  <message name="IDS_AI_CHAT_START_CONVERSATION_LABEL" desc="A label for when user starts a new conversation" formatter_data="webui=AiChat">
    Start new conversation
  </message>
  <message name="IDS_AI_CHAT_GO_BACK_TO_ACTIVE_CONVERSATION_BUTTON" desc="A button to go back to the previous conversation" formatter_data="webui=AiChat">
    Go back to the active conversation
  </message>
  <message name="IDS_AI_CHAT_CONVERSATION_LIST_UNTITLED" desc="Label for untitled conversations in AI Chat" formatter_data="webui=AiChat">
    New conversation
  </message>
  <message name="IDS_AI_CHAT_TEMPORARY_CHAT_LABEL" desc="Label for the temporary chat toggle in the feature menu" formatter_data="webui=AiChat">
    Temporary chat
  </message>
  <message name="IDS_AI_CHAT_TEMPORARY_CHAT_DESCRIPTION" desc="Description for temporary chat functionality" formatter_data="webui=AiChat">
    This chat won't be saved into your history or use any of Leo's customization or memories.
  </message>
</grit-part><|MERGE_RESOLUTION|>--- conflicted
+++ resolved
@@ -87,14 +87,10 @@
   <message name="IDS_CHAT_UI_INTRO_MESSAGE_CHAT_QWEN" desc="AI Chat intro message for the qwen model" formatter_data="webui=AiChat">
     Hi, I'm Leo. I'm a fully hosted AI assistant by Brave. I'm powered by Qwen 14B, a model created by Alibaba Cloud to be performant and applicable to many use cases. Qwen is Brave-hosted through our own secure infrastructure.<ph name="LINK_BEFORE">$1</ph>Learn more<ph name="LINK_AFTER">$2</ph>
   </message>
-<<<<<<< HEAD
-  <message name="IDS_CHAT_UI_INTRO_MESSAGE_CHAT_GEMMA" desc="AI Chat intro message for the gemma model">
+  <message name="IDS_CHAT_UI_INTRO_MESSAGE_CHAT_GEMMA" desc="AI Chat intro message for the gemma model" formatter_data="webui=AiChat">
     Hi, I'm Leo. I'm a fully hosted AI assistant by Brave. I'm powered by Gemma 3 12B, a model created by Google DeepMind to be performant and applicable to many use cases. Gemma is Brave-hosted through our own secure infrastructure.<ph name="LINK_BEFORE">$1</ph>Learn more<ph name="LINK_AFTER">$2</ph>
   </message>
-  <message name="IDS_CHAT_UI_INTRO_MESSAGE_CHAT_DEEPSEEK_R1" desc="AI Chat intro message for the deepseek-r1 model">
-=======
   <message name="IDS_CHAT_UI_INTRO_MESSAGE_CHAT_DEEPSEEK_R1" desc="AI Chat intro message for the deepseek-r1 model" formatter_data="webui=AiChat">
->>>>>>> e72a1815
     Hi, I'm Leo. I'm a fully hosted AI assistant by Brave. I'm powered by DeepSeek R1, a model created by DeepSeek to perform deep reasoning tasks. <ph name="LINK_BEFORE">$1</ph>Learn more<ph name="LINK_AFTER">$2</ph>
   </message>
   <message name="IDS_CHAT_UI_INTRO_MESSAGE_CHAT_CLAUDE_INSTANT" desc="AI Chat intro message for the Claude Instant model" formatter_data="webui=AiChat">
@@ -427,14 +423,10 @@
   <message name="IDS_CHAT_UI_CHAT_QWEN_SUBTITLE" desc="A description for qwen model" formatter_data="webui=AiChat">
       General purpose chat, coding, and more
   </message>
-<<<<<<< HEAD
-  <message name="IDS_CHAT_UI_CHAT_GEMMA_SUBTITLE" desc="A description for gemma model">
+  <message name="IDS_CHAT_UI_CHAT_GEMMA_SUBTITLE" desc="A description for gemma model" formatter_data="webui=AiChat">
     General purpose, text and image understanding
   </message>
-  <message name="IDS_CHAT_UI_CHAT_VISION_BASIC_SUBTITLE" desc="A description for llama vision model">
-=======
   <message name="IDS_CHAT_UI_CHAT_VISION_BASIC_SUBTITLE" desc="A description for llama vision model" formatter_data="webui=AiChat">
->>>>>>> e72a1815
     General purpose vision
   </message>
   <message name="IDS_CHAT_UI_CHAT_DEEPSEEK_R1_SUBTITLE" desc="A description for deepseek-r1 model" formatter_data="webui=AiChat">
