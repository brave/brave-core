/* Copyright (c) 2024 The Brave Authors. All rights reserved.
 * This Source Code Form is subject to the terms of the Mozilla Public
 * License, v. 2.0. If a copy of the MPL was not distributed with this file,
 * You can obtain one at https://mozilla.org/MPL/2.0/. */

import * as React from 'react'
import Button from '@brave/leo/react/button'
import Icon from '@brave/leo/react/icon'
import useMediaQuery from '$web-common/useMediaQuery'
import { useAIChat } from '../../state/ai_chat_context'
import ConversationsList from '../conversations_list'
import { NavigationHeader } from '../header'
import Main from '../main'
import styles from './style.module.scss'
import { useActiveChat } from '../../state/active_chat_context'

export default function FullScreen() {
  const aiChatContext = useAIChat()
  const { createNewConversation } = useActiveChat()

  const asideAnimationRef = React.useRef<Animation | null>()
  const controllerRef = React.useRef(new AbortController())
  const isSmall = useMediaQuery('(max-width: 1024px)')
  const [isNavigationCollapsed, setIsNavigationCollapsed] = React.useState(isSmall)
  const [isNavigationRendered, setIsNavigationRendered] = React.useState(!isSmall)

  const initAsideAnimation = React.useCallback((node: HTMLElement | null) => {
    if (!node) return
    const open = { width: '340px', opacity: 1 }
    const close = { width: '0px', opacity: 0 }
    const animationOptions: KeyframeAnimationOptions = {
      duration: 200,
      easing: 'ease-out',
      fill: 'forwards'
    }
    asideAnimationRef.current = new Animation(
      new KeyframeEffect(node, [open, close], animationOptions)
    )

    // Make sure we're in the right state for our screen size when
    asideAnimationRef.current.playbackRate = isSmall ? 1 : -1
    asideAnimationRef.current.finish()
  }, [])

  const toggleAside = () => {
    const asideAnimation = asideAnimationRef.current

    if (asideAnimation) {
      if (isNavigationCollapsed) {
        controllerRef.current.abort()
        controllerRef.current = new AbortController()
        asideAnimation.ready.then(() => setIsNavigationRendered(true))
        asideAnimation.playbackRate = -1
      } else {
        // 'finish' triggers in both directions, so we only need this once per close animation
        // user may rapidly toggle the aside, so we need to abort scheduled listener in open animation
        asideAnimation.addEventListener(
          'finish',
          () => setIsNavigationRendered(false),
          { once: true, signal: controllerRef.current.signal }
        )
        asideAnimation.playbackRate = 1
      }

      asideAnimation.play()
      setIsNavigationCollapsed(!isNavigationCollapsed)
    }
  }

  React.useEffect(() => {
    const isOpen = asideAnimationRef.current?.playbackRate === 1
    if (aiChatContext.editingConversationId && isOpen) {
      toggleAside()
    }
  }, [aiChatContext.editingConversationId, isNavigationCollapsed]);

  React.useEffect(() => {
    const isOpen = asideAnimationRef.current?.playbackRate === 1

    // We've just changed to small and the sidebar was open, so close it
    if (isSmall && !isOpen) {
      toggleAside()
    }

    // We've just changed to big and the sidebar was closed, so open it
    if (!isSmall && isOpen) {
      toggleAside()
    }

  }, [isSmall])

  return (
    <div className={styles.fullscreen}>
      <div className={styles.left}>
        <div className={styles.controls}>
<<<<<<< HEAD
              <Button
              fab
              kind='plain-faint'
              onClick={toggleAside}
              >
              <Icon name={asideAnimationRef.current?.playbackRate === 1 ? 'sidenav-expand' : 'sidenav-collapse'} />
              </Button>
=======
          <Button
            fab
            kind='plain-faint'
            onClick={toggleAside}
          >
            <Icon name={asideAnimationRef.current?.playbackRate === 1 ? 'sidenav-expand' : 'sidenav-collapse'} />
          </Button>
>>>>>>> 5f82987c
          {!isNavigationRendered && (
            <>
              <Button
                fab
                kind='plain-faint'
                onClick={createNewConversation}
              >
                <Icon name='edit-box' />
              </Button>
            </>
          )}
        </div>
        <aside
          ref={initAsideAnimation}
          className={styles.aside}
        >
          {isNavigationRendered && (
            <>
              <NavigationHeader />
              <ConversationsList setIsConversationsListOpen={setIsNavigationCollapsed} />
            </>
          )}
        </aside>
      </div>
      <div className={styles.content}>
        <Main />
      </div>
    </div>
  )
}<|MERGE_RESOLUTION|>--- conflicted
+++ resolved
@@ -4,139 +4,158 @@
  * You can obtain one at https://mozilla.org/MPL/2.0/. */
 
 import * as React from 'react'
-import Button from '@brave/leo/react/button'
+import styles from './style.module.scss'
+import classnames from '$web-common/classnames'
 import Icon from '@brave/leo/react/icon'
-import useMediaQuery from '$web-common/useMediaQuery'
+import ButtonMenu from '@brave/leo/react/buttonMenu'
 import { useAIChat } from '../../state/ai_chat_context'
-import ConversationsList from '../conversations_list'
-import { NavigationHeader } from '../header'
-import Main from '../main'
-import styles from './style.module.scss'
-import { useActiveChat } from '../../state/active_chat_context'
+import { getLocale } from '$web-common/locale'
+import getAPI from '../../api'
+import { useConversation } from '../../state/conversation_context'
 
-export default function FullScreen() {
-  const aiChatContext = useAIChat()
-  const { createNewConversation } = useActiveChat()
+interface SimpleInputProps {
+  text?: string
+  onSubmit?: (value: string) => void
+  onBlur?: () => void
+}
 
-  const asideAnimationRef = React.useRef<Animation | null>()
-  const controllerRef = React.useRef(new AbortController())
-  const isSmall = useMediaQuery('(max-width: 1024px)')
-  const [isNavigationCollapsed, setIsNavigationCollapsed] = React.useState(isSmall)
-  const [isNavigationRendered, setIsNavigationRendered] = React.useState(!isSmall)
+function SimpleInput(props: SimpleInputProps) {
+  const [value, setValue] = React.useState(props.text || '')
 
-  const initAsideAnimation = React.useCallback((node: HTMLElement | null) => {
-    if (!node) return
-    const open = { width: '340px', opacity: 1 }
-    const close = { width: '0px', opacity: 0 }
-    const animationOptions: KeyframeAnimationOptions = {
-      duration: 200,
-      easing: 'ease-out',
-      fill: 'forwards'
-    }
-    asideAnimationRef.current = new Animation(
-      new KeyframeEffect(node, [open, close], animationOptions)
-    )
+  const handleChange = (event: React.ChangeEvent<HTMLInputElement>) => {
+    setValue(event.target.value)
+  }
 
-    // Make sure we're in the right state for our screen size when
-    asideAnimationRef.current.playbackRate = isSmall ? 1 : -1
-    asideAnimationRef.current.finish()
-  }, [])
+  const handleSubmit = (event: React.FormEvent<HTMLFormElement>) => {
+    event.preventDefault()
+    props.onSubmit?.(value)
+  }
 
-  const toggleAside = () => {
-    const asideAnimation = asideAnimationRef.current
-
-    if (asideAnimation) {
-      if (isNavigationCollapsed) {
-        controllerRef.current.abort()
-        controllerRef.current = new AbortController()
-        asideAnimation.ready.then(() => setIsNavigationRendered(true))
-        asideAnimation.playbackRate = -1
-      } else {
-        // 'finish' triggers in both directions, so we only need this once per close animation
-        // user may rapidly toggle the aside, so we need to abort scheduled listener in open animation
-        asideAnimation.addEventListener(
-          'finish',
-          () => setIsNavigationRendered(false),
-          { once: true, signal: controllerRef.current.signal }
-        )
-        asideAnimation.playbackRate = 1
-      }
-
-      asideAnimation.play()
-      setIsNavigationCollapsed(!isNavigationCollapsed)
+  const handleKeyDown = (event: React.KeyboardEvent<HTMLInputElement>) => {
+    if (event.key === 'Escape') {
+      props.onBlur?.()
     }
   }
 
-  React.useEffect(() => {
-    const isOpen = asideAnimationRef.current?.playbackRate === 1
-    if (aiChatContext.editingConversationId && isOpen) {
-      toggleAside()
-    }
-  }, [aiChatContext.editingConversationId, isNavigationCollapsed]);
+  return (
+    <form onSubmit={handleSubmit}>
+      <input
+        className={styles.simpleInput}
+        type='text'
+        value={value}
+        onChange={handleChange}
+        autoFocus
+        onBlur={props.onBlur}
+        onKeyDown={handleKeyDown}
+      />
+    </form>
+  )
+}
 
-  React.useEffect(() => {
-    const isOpen = asideAnimationRef.current?.playbackRate === 1
+interface DisplayTitleProps {
+  title: string
+  description?: string
+  onEditTitle?: () => void
+  onDelete?: () => void
+}
 
-    // We've just changed to small and the sidebar was open, so close it
-    if (isSmall && !isOpen) {
-      toggleAside()
-    }
-
-    // We've just changed to big and the sidebar was closed, so open it
-    if (!isSmall && isOpen) {
-      toggleAside()
-    }
-
-  }, [isSmall])
+function DisplayTitle(props: DisplayTitleProps) {
+  const [isButtonMenuVisible, setIsButtonMenuVisible] = React.useState(false)
 
   return (
-    <div className={styles.fullscreen}>
-      <div className={styles.left}>
-        <div className={styles.controls}>
-<<<<<<< HEAD
-              <Button
-              fab
-              kind='plain-faint'
-              onClick={toggleAside}
-              >
-              <Icon name={asideAnimationRef.current?.playbackRate === 1 ? 'sidenav-expand' : 'sidenav-collapse'} />
-              </Button>
-=======
-          <Button
-            fab
-            kind='plain-faint'
-            onClick={toggleAside}
+    <div
+      className={styles.displayTitle}
+      onMouseEnter={() => setIsButtonMenuVisible(true)}
+      onMouseLeave={() => setIsButtonMenuVisible(false)}
+    >
+      <div className={styles.displayTitleContent}>
+        <div
+          className={styles.text}
+          onDoubleClick={props.onEditTitle}
+          title={props.title}
+        >
+          {props.title}
+        </div>
+        <div className={styles.description}>{props.description}</div>
+      </div>
+      {isButtonMenuVisible && (
+        <ButtonMenu className={styles.optionsMenu}>
+          <div
+            slot='anchor-content'
+            className={styles.optionsButton}
           >
-            <Icon name={asideAnimationRef.current?.playbackRate === 1 ? 'sidenav-expand' : 'sidenav-collapse'} />
-          </Button>
->>>>>>> 5f82987c
-          {!isNavigationRendered && (
-            <>
-              <Button
-                fab
-                kind='plain-faint'
-                onClick={createNewConversation}
-              >
-                <Icon name='edit-box' />
-              </Button>
-            </>
-          )}
-        </div>
-        <aside
-          ref={initAsideAnimation}
-          className={styles.aside}
-        >
-          {isNavigationRendered && (
-            <>
-              <NavigationHeader />
-              <ConversationsList setIsConversationsListOpen={setIsNavigationCollapsed} />
-            </>
-          )}
-        </aside>
-      </div>
-      <div className={styles.content}>
-        <Main />
-      </div>
+            <Icon name='more-vertical' />
+          </div>
+          <leo-menu-item onClick={props.onEditTitle}>
+            <div className={styles.optionsMenuItemWithIcon}>
+              <Icon name='edit-pencil' />
+              <div>{getLocale('menuRenameConversation')}</div>
+            </div>
+          </leo-menu-item>
+          <leo-menu-item onClick={props.onDelete}>
+            <div className={styles.optionsMenuItemWithIcon}>
+              <Icon name='trash' />
+              <div>{getLocale('menuDeleteConversation')}</div>
+            </div>
+          </leo-menu-item>
+        </ButtonMenu>
+      )}
     </div>
   )
+}
+
+interface ConversationsListProps {
+  setIsConversationsListOpen?: (value: boolean) => unknown
+}
+
+export default function ConversationsList(props: ConversationsListProps) {
+  const aiChatContext = useAIChat()
+  const conversationContext = useConversation()
+
+  return (
+    <>
+      <div className={styles.scroller}>
+        <nav className={styles.nav}>
+          <ol>
+            {aiChatContext.visibleConversations.map(item => {
+              return (
+                <li key={item.uuid}>
+                  <div
+                    className={classnames({
+                      [styles.navItem]: true,
+                      [styles.navItemActive]: item.uuid === conversationContext.conversationUuid
+                    })}
+                    onClick={() => {
+                      aiChatContext.onSelectConversationUuid(item.uuid)
+                      props.setIsConversationsListOpen?.(false)
+                    }}
+                  >
+                    {item.uuid === aiChatContext.editingConversationId ? (
+                      <div className={styles.editibleTitle}>
+                        <SimpleInput
+                          text={item.title}
+                          onBlur={() => aiChatContext.setEditingConversationId(null)}
+                          onSubmit={(value) => {
+                            aiChatContext.setEditingConversationId(null)
+                            getAPI().Service.renameConversation(item.uuid, value)
+                          }}
+                        />
+                      </div>
+                    ) : (
+                      <DisplayTitle
+                        title={item.title || getLocale('conversationListUntitled')}
+                        description=''
+                        onEditTitle={() => aiChatContext.setEditingConversationId(item.uuid)}
+                        onDelete={() => getAPI().Service.deleteConversation(item.uuid)}
+                      />
+                    )}
+                  </div>
+                </li>
+              )
+            })}
+          </ol>
+        </nav>
+      </div>
+    </>
+  )
 }