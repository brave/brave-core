/* Copyright (c) 2019 The Brave Authors. All rights reserved.
 * This Source Code Form is subject to the terms of the Mozilla Public
 * License, v. 2.0. If a copy of the MPL was not distributed with this file,
 * You can obtain one at https://mozilla.org/MPL/2.0/. */

#ifndef BRAVE_CHROMIUM_SRC_CHROME_COMMON_URL_CONSTANTS_H_
#define BRAVE_CHROMIUM_SRC_CHROME_COMMON_URL_CONSTANTS_H_

#include <stddef.h>

#include "build/branding_buildflags.h"
#include "build/build_config.h"
#include "chrome/common/webui_url_constants.h"
#include "net/net_buildflags.h"
#include "ppapi/buildflags/buildflags.h"

namespace chrome {

// "Learn more" URL linked in the dialog to cast using a code.
inline constexpr char kAccessCodeCastLearnMoreURL[] =
    "https://support.brave.app/";

// "Learn more" URL for accessibility image labels, linked from the permissions
// dialog shown when a user enables the feature.
inline constexpr char kAccessibilityLabelsLearnMoreURL[] =
    "https://support.brave.app/";

// "Learn more" URL for Ad Privacy.
inline constexpr char kAdPrivacyLearnMoreURL[] = "https://support.brave.app/";

// "Learn more" URL for when profile settings are automatically reset.
inline constexpr char kAutomaticSettingsResetLearnMoreURL[] =
    "https://support.brave.app/hc/en-us/articles/"
    "360017903152-How-do-I-reset-Brave-settings-to-default-";

// "Learn more" URL for Advanced Protection download warnings.
inline constexpr char kAdvancedProtectionDownloadLearnMoreURL[] =
    "https://support.brave.app/";

// "Chrome Settings" URL for the appearance page.
inline constexpr char kBrowserSettingsSearchEngineURL[] =
    "chrome://settings/search";

// "Learn more" URL for Battery Saver Mode.
inline constexpr char16_t kBatterySaverModeLearnMoreUrl[] =
    u"https://support.brave.app/hc/en-us/articles/"
    u"13383683902733-How-do-I-use-the-Memory-and-Energy-Saver-features-in-"
    u"Brave#energy-saver";

// The URL for providing help when the Bluetooth adapter is off.
inline constexpr char kBluetoothAdapterOffHelpURL[] =
    "https://support.brave.app/";

// "Learn more" URL shown in the dialog to enable cloud services for Cast.
inline constexpr char kCastCloudServicesHelpURL[] =
    "https://support.brave.app/";

// The URL for the help center article to show when no Cast destination has been
// found.
inline constexpr char kCastNoDestinationFoundURL[] =
    "https://support.brave.app/";

// The URL for the WebHID API help center article.
inline constexpr char kChooserHidOverviewUrl[] =
    "https://github.com/brave/brave-browser/wiki/Web-API-Permissions";

// The URL for the Web Serial API help center article.
inline constexpr char kChooserSerialOverviewUrl[] =
    "https://github.com/brave/brave-browser/wiki/Web-API-Permissions";

// The URL for the WebUsb help center article.
inline constexpr char kChooserUsbOverviewURL[] =
    "https://github.com/brave/brave-browser/wiki/Web-API-Permissions";

// Link to the forum for Chrome Beta.
inline constexpr char kChromeBetaForumURL[] =
    "https://community.brave.com/c/beta-builds";

// The URL for the help center article to fix Chrome update problems.
inline constexpr char16_t kChromeFixUpdateProblems[] =
    u"https://support.brave.app/";

// General help links for Chrome, opened using various actions.
inline constexpr char kChromeHelpViaKeyboardURL[] =
    "https://support.brave.app/";

inline constexpr char kChromeHelpViaMenuURL[] = "https://support.brave.app/";

inline constexpr char kChromeHelpViaWebUIURL[] = "https://support.brave.app/";

inline constexpr char kRelatedWebsiteSetsLearnMoreURL[] =
    "https://support.brave.app/";

// The isolated-app: scheme is used for Isolated Web Apps. A public explainer
// can be found here: https://github.com/reillyeon/isolated-web-apps
inline constexpr char kIsolatedAppScheme[] = "isolated-app";
inline constexpr char16_t kIsolatedAppSchemeUtf16[] = u"isolated-app";

// The chrome-native: scheme is used show pages rendered with platform specific
// widgets instead of using HTML.
inline constexpr char kChromeNativeScheme[] = "chrome-native";

// The URL of safe section in Chrome page.
inline constexpr char16_t kChromeSafePageURL[] = u"https://support.brave.app/";

// Pages under chrome-search.
inline constexpr char kChromeSearchLocalNtpHost[] = "local-ntp";

// Host and URL for most visited iframes used on the Instant Extended NTP.
inline constexpr char kChromeSearchMostVisitedHost[] = "most-visited";
inline constexpr char kChromeSearchMostVisitedUrl[] =
    "chrome-search://most-visited/";

// URL for NTP custom background image selected from the user's machine and
// filename for the version of the file in the Profile directory
inline constexpr char kChromeUIUntrustedNewTabPageBackgroundUrl[] =
    "chrome-untrusted://new-tab-page/background.jpg";
inline constexpr char kChromeUIUntrustedNewTabPageBackgroundFilename[] =
    "background.jpg";

// Page under chrome-search.
inline constexpr char kChromeSearchRemoteNtpHost[] = "remote-ntp";

// The chrome-search: scheme is served by the same backend as chrome:.  However,
// only specific URLDataSources are enabled to serve requests via the
// chrome-search: scheme.  See |InstantIOContext::ShouldServiceRequest| and its
// callers for details.  Note that WebUIBindings should never be granted to
// chrome-search: pages.  chrome-search: pages are displayable but not readable
// by external search providers (that are rendered by Instant renderer
// processes), and neither displayable nor readable by normal (non-Instant) web
// pages.  To summarize, a non-Instant process, when trying to access
// 'chrome-search://something', will bump up against the following:
//
//  1. Renderer: The display-isolated check in WebKit will deny the request,
//  2. Browser: Assuming they got by #1, the scheme checks in
//     URLDataSource::ShouldServiceRequest will deny the request,
//  3. Browser: for specific sub-classes of URLDataSource, like ThemeSource
//     there are additional Instant-PID checks that make sure the request is
//     coming from a blessed Instant process, and deny the request.
inline constexpr char kChromeSearchScheme[] = "chrome-search";

// This is the base URL of content that can be embedded in chrome://new-tab-page
// using an <iframe>. The embedded untrusted content can make web requests and
// can include content that is from an external source.
inline constexpr char kChromeUIUntrustedNewTabPageUrl[] =
    "chrome-untrusted://new-tab-page/";

// The URL for the Chromium project used in the About dialog.
inline constexpr char16_t kChromiumProjectURL[] =
    u"https://github.com/brave/brave-browser/";

inline constexpr char16_t kContentSettingsExceptionsLearnMoreURL[] =
    u"https://support.brave.app/hc/en-us/articles/"
    u"360018205431-How-do-I-change-site-permissions-";

// "Learn more" URL for cookies.
inline constexpr char kCookiesSettingsHelpCenterURL[] =
    "https://support.brave.app/hc/en-us/articles/"
    "360018205431-How-do-I-change-site-permissions-";

// "Learn more" URL for "Aw snap" page when showing "Reload" button.
inline constexpr char kCrashReasonURL[] =
    "https://support.brave.app/hc/en-us/articles/"
    "360018192251-How-do-I-fix-page-crashes-and-other-page-loading-errors-";

// "Learn more" URL for "Aw snap" page when showing "Send feedback" button.
inline constexpr char kCrashReasonFeedbackDisplayedURL[] =
    "https://support.brave.app/hc/en-us/articles/"
    "360018192251-How-do-I-fix-page-crashes-and-other-page-loading-errors-";

// "Learn more" URL for the inactive tabs appearance setting.
inline constexpr char16_t kDiscardRingTreatmentLearnMoreUrl[] =
    u"https://support.brave.app/hc/en-us/articles/"
    u"13383683902733-How-do-I-use-the-Memory-Saver-feature-in-Brave";

// "Learn more" URL for the "Do not track" setting in the privacy section.
inline constexpr char16_t kDoNotTrackLearnMoreURL[] =
    u"https://support.brave.app/hc/en-us/articles/"
    u"360017905612-How-do-I-turn-Do-Not-Track-on-or-off-";

// The URL for the "Learn more" page for interrupted downloads.
inline constexpr char kDownloadInterruptedLearnMoreURL[] =
    "https://support.brave.app/hc/en-us/articles/"
    "360018192491-How-do-I-fix-file-download-errors-";

// The URL for the "Learn more" page for download scanning.
inline constexpr char kDownloadScanningLearnMoreURL[] =
    "https://support.brave.app/hc/en-us/articles/"
    "360018192491-How-do-I-fix-file-download-errors-";

// The URL for the "Learn more" page for blocked downloads.
// Note: This is the same as the above URL. This is done to decouple the URLs,
// in case the support page is split apart into separate pages in the future.
inline constexpr char kDownloadBlockedLearnMoreURL[] =
    "https://support.brave.app/hc/en-us/articles/"
    "360018192491-How-do-I-fix-file-download-errors-";

// "Learn more" URL for the Settings API, NTP bubble and other settings bubbles
// showing which extension is controlling them.
inline constexpr char kExtensionControlledSettingLearnMoreURL[] =
    "https://support.brave.app/hc/en-us/articles/"
    "360018185651-How-do-I-stop-extensions-from-changing-my-settings-";

// URL used to indicate that an extension resource load request was invalid.
inline constexpr char kExtensionInvalidRequestURL[] =
    "chrome-extension://invalid/";

// Link for creating family group with Google Families.
inline constexpr char16_t kFamilyGroupCreateURL[] =
    u"https://support.brave.app/";

// Link for viewing family group with Google Families.
inline constexpr char16_t kFamilyGroupViewURL[] = u"https://support.brave.app/";

// "Learn more" URL for Incognito tracking protections.
inline constexpr char kIncognitoTrackingProtectionsLearnMoreUrl[] =
    "https://support.brave.app/";

// Url to a blogpost about Flash deprecation.
inline constexpr char kFlashDeprecationLearnMoreURL[] =
    "https://blog.chromium.org/2017/07/so-long-and-thanks-for-all-flash.html";

// URL of the 'Activity controls' section of the privacy settings page.
inline constexpr char kGoogleAccountActivityControlsURL[] =
    "https://support.brave.app/";

// URL of the 'Activity controls' section of the privacy settings page, with
// privacy guide parameters and a link for users to manage data.
inline constexpr char kGoogleAccountActivityControlsURLInPrivacyGuide[] =
    "https://support.brave.app/";

// URL of the 'Linked services' section of the privacy settings page.
inline constexpr char kGoogleAccountLinkedServicesURL[] =
    "https://support.brave.app/";

// URL of the Google Account.
inline constexpr char kGoogleAccountURL[] = "https://support.brave.app/";

// URL of the Google Account chooser.
inline constexpr char kGoogleAccountChooserURL[] = "https://support.brave.app/";

// URL of the Google Account page showing the known user devices.
inline constexpr char kGoogleAccountDeviceActivityURL[] =
    "https://support.brave.app/";

// URL of the Google Account home address page.
inline constexpr char kGoogleAccountHomeAddressURL[] =
    "https://support.brave.app/";

// URL of the Google Account work address page.
inline constexpr char kGoogleAccountWorkAddressURL[] =
    "https://support.brave.app/";

// URL of the two factor authentication setup required intersitial.
inline constexpr char kGoogleTwoFactorIntersitialURL[] =
    "https://support.brave.app/";

// URL of the Google Password Manager.
inline constexpr char kGooglePasswordManagerURL[] = "https://support.brave.app";

// The URL for the "Learn more" link for the High Efficiency Mode.
inline constexpr char16_t kMemorySaverModeLearnMoreUrl[] =
    u"https://support.brave.app/hc/en-us/articles/13383683902733";

// The URL in the help text for the High Efficiency Mode tab discarding
// exceptions add dialog.
inline constexpr char16_t kMemorySaverModeTabDiscardingHelpUrl[] =
    u"https://support.brave.app/";

// The URL to the help center article of Incognito mode.
inline constexpr char16_t kIncognitoHelpCenterURL[] =
    u"https://support.brave.app";

// The URL for the Help Center page about IP Protection.
inline constexpr char kIpProtectionHelpCenterURL[] =
    "https://support.google.com/chrome?p=ip_protection";

// The URL for the "Learn more" page for the usage/crash reporting option in the
// first run dialog.
inline constexpr char kLearnMoreReportingURL[] =
    "https://support.brave.app/hc/en-us/articles/"
    "360017905872-How-do-I-enable-or-disable-automatic-crash-reporting-";

// The URL for the Help Center page about managing third-party cookies.
inline constexpr char kManage3pcHelpCenterURL[] = "https://support.brave.app/";

// The URL for the tab group sync help center page.
inline constexpr char kTabGroupsLearnMoreURL[] = "https://support.brave.app/";

// The URL for the Learn More page about policies and enterprise enrollment.
inline constexpr char16_t kManagedUiLearnMoreUrl[] =
<<<<<<< HEAD
    u"https://support.brave.app/";
=======
    u"https://support.brave.com/hc/en-us/articles/360039248271-Group-Policy";
>>>>>>> b1ae69a0

// The URL for the "Learn more" page for insecure download blocking.
inline constexpr char kInsecureDownloadBlockingLearnMoreUrl[] =
    "https://support.brave.app/";

// "myactivity.google.com" URL for the history checkbox in ClearBrowsingData.
inline constexpr char16_t kMyActivityUrlInClearBrowsingData[] =
    u"https://support.brave.app/";

// Help URL for the Omnibox setting.
inline constexpr char16_t kOmniboxLearnMoreURL[] =
    u"https://support.brave.app/hc/en-us/articles/"
    u"360017479752-How-do-I-set-my-default-search-engine-";

// "What do these mean?" URL for the Page Info bubble.
inline constexpr char kPageInfoHelpCenterURL[] =
    "https://support.brave.app/hc/en-us/articles/"
    "360018185871-How-do-I-check-if-a-site-s-connection-is-secure-";

// Help URL for the bulk password check.
inline constexpr char kPasswordCheckLearnMoreURL[] =
    "https://support.brave.app/";

// Help URL for password generation.
inline constexpr char kPasswordGenerationLearnMoreURL[] =
    "https://support.brave.app/";

inline constexpr char16_t kPasswordManagerLearnMoreURL[] =
    u"https://support.brave.app/hc/en-us/articles/"
    u"360018185951-How-do-I-use-the-built-in-password-manager-";

// Help URL for passwords import.
inline constexpr char kPasswordManagerImportLearnMoreURL[] =
    "https://support.brave.app";

// Help URL for password sharing.
inline constexpr char kPasswordSharingLearnMoreURL[] =
    "https://support.brave.app/";

// Help URL for troubleshooting password sharing.
inline constexpr char kPasswordSharingTroubleshootURL[] =
    "https://support.brave.app/";

// Help URL for the Payment methods page of the Google Pay site.
inline constexpr char16_t kPaymentMethodsURL[] = u"https://support.brave.app";

// Help URL for the newer GPay Web site instead of the legacy Payments Center.
inline constexpr char16_t kPaymentMethodsURLForGPayWeb[] =
    u"https://support.brave.app";

// The URL for the "Fill out forms automatically" support page.
inline constexpr char kAddressesAndPaymentMethodsLearnMoreURL[] =
    "https://support.brave.app";

// The URL for the "Pay over time" support page.
inline constexpr char16_t kPayOverTimeLearnMoreUrl[] =
    u"https://support.brave.app";

// Help URL for Autofill Prediction Improvements.
inline constexpr char16_t kAutofillAiLearnMoreURL[] =
    u"https://support.brave.app";

// "Learn more" URL for the autofill show card benefits setting.
inline constexpr char16_t kCardBenefitsLearnMoreURL[] =
    u"https://support.brave.app";

// "Learn more" URL for the performance intervention notification setting.
inline constexpr char16_t kPerformanceInterventionLearnMoreUrl[] =
    u"https://support.brave.app";

// "Learn more" URL for the preloading section in Performance settings.
inline constexpr char16_t kPreloadingLearnMoreUrl[] =
    u"https://support.brave.app";

// "Learn more" URL for the Privacy section under Options.
inline constexpr char kPrivacyLearnMoreURL[] =
    "https://support.brave.app/hc/en-us/articles/"
    "360017989132-How-do-I-change-my-Privacy-Settings-";

// The URL for the Learn More link of the non-CWS bubble.
inline constexpr char kRemoveNonCWSExtensionURL[] =
    "https://support.brave.app/hc/en-us/articles/"
    "360017914832-Why-am-I-seeing-the-message-extensions-disabled-by-Brave-";

// "Learn more" URL for resetting profile preferences.
inline constexpr char kResetProfileSettingsLearnMoreURL[] =
    "https://support.brave.app/hc/en-us/articles/"
    "360017903152-How-do-I-reset-Brave-settings-to-default-";

// "Learn more" URL for Safebrowsing
inline constexpr char kSafeBrowsingHelpCenterURL[] =
    "https://support.brave.app/hc/en-us/articles/"
    "15222663599629-Safe-Browsing-in-Brave";

// Updated "Info icon" URL for Safebrowsing
inline constexpr char kSafeBrowsingHelpCenterUpdatedURL[] =
    "https://support.brave.app/";

// "Learn more" URL for Enhanced Protection
inline constexpr char16_t kSafeBrowsingInChromeHelpCenterURL[] =
    u"https://support.brave.app/";

// The URL of Safe Browsing p-tour.
inline constexpr char16_t kSafeBrowsingUseInChromeURL[] =
    u"https://support.brave.app/";

// "Learn more" URL for Safety Check page.
inline constexpr char16_t kSafetyHubHelpCenterURL[] =
    u"https://support.brave.app/";

// "Learn more" URL for safety tip bubble.
inline constexpr char kSafetyTipHelpCenterURL[] =
    "https://support.brave.app/hc/en-us/articles/17550072876045-Lookalike-URLs";

// Google search history URL that leads users of the CBD dialog to their search
// history in their Google account.
inline constexpr char16_t kSearchHistoryUrlInClearBrowsingData[] =
    u"https://support.brave.app/";

// The URL for the "See more security tips" with advices how to create a strong
// password.
inline constexpr char kSeeMoreSecurityTipsURL[] = "https://support.brave.app/";

// Help URL for the settings page's search feature.
inline constexpr char16_t kSettingsSearchHelpURL[] =
    u"https://support.brave.app/";

// The URL for the Learn More page about Sync and Google services.
inline constexpr char kSyncAndGoogleServicesLearnMoreURL[] =
    "https://support.brave.app/";

// The URL for the "Learn more" page on sync encryption.
inline constexpr char16_t kSyncEncryptionHelpURL[] =
    u"https://support.brave.app/";

// The URL for the "Learn more" link when there is a sync error.
inline constexpr char kSyncErrorsHelpURL[] = "https://support.brave.app/";

inline constexpr char kSyncGoogleDashboardURL[] = "https://support.brave.app/";

// The URL for the "Learn more" page for sync setup on the personal stuff page.
inline constexpr char16_t kSyncLearnMoreURL[] = u"https://support.brave.app/";

// The URL for the "Learn more" page for signing in to chrome with expanded
// section on "Sign in and turn on sync" in the Computer/Desktop tab.
inline constexpr char kSigninOnDesktopLearnMoreURL[] =
    "https://support.brave.app/";

// The URL for the "Learn more" page for adding a new profile to Chrome.
inline constexpr char kAddNewProfileOnDesktopLearnMoreURL[] =
    "https://support.brave.app/";

// The URL for the "Learn more" page for AI settings for managed users.
inline constexpr char16_t kAiSettingsLearnMorePageManagedUrl[] =
    u"https://support.brave.app/";

// The URL for the "Learn more" page for Help me Write.
inline constexpr char kComposeLearnMorePageURL[] = "https://support.brave.app/";

// The URL for the "Learn more" page for Help me Write for managed users.
inline constexpr char kComposeLearnMorePageManagedURL[] =
    "https://support.brave.app/";

// The URL for the "Learn more" links for pages related to History search.
// TODO(crbug.com/328300718): Update help article URL.
inline constexpr char kHistorySearchLearnMorePageURL[] =
    "https://support.brave.app/";

// The URL for the "Learn more about shortcuts" page for Glic.
inline constexpr char kGlicKeyboardShortcutLearnMoreURL[] =
    "https://support.brave.app/";

// The URL for the "Learn more about shortcuts" page for Glic for managed users.
inline constexpr char kGlicKeyboardShortcutLearnMoreManagedURL[] =
    "https://support.brave.app/";

// The URL for the "Learn more" links for pages related to History search for
// managed users.
inline constexpr char kHistorySearchLearnMorePageManagedURL[] =
    "https://support.brave.app/";

// The URL for the Settings page to enable history search.
inline constexpr char16_t kHistorySearchSettingURL[] =
    u"chrome://settings/historySearch";

// The URL for the Settings page to enable history search when
// AiSettingsPageRefresh flag is enabled.
inline constexpr char16_t kHistorySearchV2SettingURL[] =
    u"chrome://settings/ai/historySearch";

// The URL for the "Learn more" page for Wallpaper Search.
inline constexpr char kWallpaperSearchLearnMorePageURL[] =
    "https://support.brave.app/";

// The URL for the "Learn more" page for Wallpaper Search for managed users.
inline constexpr char kWallpaperSearchLearnMorePageManagedURL[] =
    "https://support.brave.app/";

// The URL for the "Learn more" page for Tab Organization.
inline constexpr char kTabOrganizationLearnMorePageURL[] =
    "https://support.brave.app/hc/en-us/articles/"
    "35200007195917-How-to-use-Tab-Focus-Mode";

// The URL for the "Learn more" page for Tab Organization for managed users.
inline constexpr char kTabOrganizationLearnMorePageManagedURL[] =
    "https://support.brave.app/";

// The URL for the "Learn more" link in the enterprise disclaimer for managed
// profile in the Signin Intercept bubble.
inline constexpr char kSigninInterceptManagedDisclaimerLearnMoreURL[] =
    "https://support.brave.app/";

#if !BUILDFLAG(IS_ANDROID)
// The URL for the trusted vault sync passphrase opt in.
inline constexpr char kSyncTrustedVaultOptInURL[] =
    "https://support.brave.app/";
#endif

// The URL for the "Learn more" link for the trusted vault sync passphrase.
inline constexpr char kSyncTrustedVaultLearnMoreURL[] =
    "https://support.brave.app/";

// The URL for the Help Center page about Tracking Protection settings.
inline constexpr char16_t kTrackingProtectionHelpCenterURL[] =
    u"https://support.brave.app/";

// The URL for the Help Center page about User Bypass.
inline constexpr char16_t kUserBypassHelpCenterURL[] =
    u"https://support.brave.app/";

inline constexpr char kUpgradeHelpCenterBaseURL[] =
    "https://support.brave.app/hc/en-us/articles/"
    "360025390311-How-do-I-download-and-install-Brave-";

// Help center URL for who the account administrator is.
inline constexpr char16_t kWhoIsMyAdministratorHelpURL[] =
    u"https://support.brave.app/";

// The URL for the "Learn more" link about CWS Enhanced Safe Browsing.
inline constexpr char16_t kCwsEnhancedSafeBrowsingLearnMoreURL[] =
    u"https://support.brave.app/";

// The URL path to Google's Privacy Policy page.
inline constexpr char kPrivacyPolicyURL[] = "https://support.brave.app/";

// The URL path to Google's Privacy Policy page for users in China.
inline constexpr char kPrivacyPolicyURLChina[] = "https://support.brave.app/";

// The URL path to Google's Embedded Privacy Policy page.
inline constexpr char kPrivacyPolicyOnlineURLPath[] =
    "https://support.brave.app/";

// The URL path to Google's Embedded Privacy Policy page - Dark Mode.
inline constexpr char kPrivacyPolicyOnlineDarkModeURLPath[] =
    "https://support.brave.app/";

// The URL path to Google's Embedded Privacy Policy page for users in China.
inline constexpr char kPrivacyPolicyEmbeddedURLPathChina[] =
    "https://support.brave.app/";

// The URL path to Google's Embedded Privacy Policy page for users in China -
// Dark Mode.
inline constexpr char kPrivacyPolicyEmbeddedDarkModeURLPathChina[] =
    "https://support.brave.app/";

#if BUILDFLAG(IS_ANDROID)
// "Learn more" URL for the enhanced playback notification dialog.
inline constexpr char kEnhancedPlaybackNotificationLearnMoreURL[] =
    // Keep in sync with chrome/android/java/strings/android_chrome_strings.grd
    "https://community.brave.com";
#endif

#if BUILDFLAG(IS_MAC)
// "Learn more" URL for the enterprise sign-in confirmation dialog.
inline constexpr char kChromeEnterpriseSignInLearnMoreURL[] =
    "https://support.brave.app/";

// The URL for the "learn more" link on the macOS version obsolescence infobar.
inline constexpr char kMacOsObsoleteURL[] =
    "https://support.brave.app/hc/en-us/articles/"
    "18347246446733-Changes-to-macOS-desktop-browser-requirements";
#endif

#if BUILDFLAG(IS_WIN)
// The URL for the Windows XP/Vista deprecation help center article.
inline constexpr char kWindowsXPVistaDeprecationURL[] =
    "https://support.brave.app/";

// The URL for the Windows 7/8.1 deprecation help center article.
inline constexpr char kWindows78DeprecationURL[] =
    "https://support.brave.app/hc/en-us/articles/11197967945613";
#endif  // BUILDFLAG(IS_WIN)

// "Learn more" URL for the one click signin infobar.
inline constexpr char kChromeSyncLearnMoreURL[] = "https://support.brave.app/";

#if BUILDFLAG(ENABLE_PLUGINS)
// The URL for the "Learn more" page for the outdated plugin infobar.
inline constexpr char kOutdatedPluginLearnMoreURL[] =
    "https://support.brave.app/hc/en-us/articles/"
    "360018163151-How-do-I-manage-Flash-audio-video-";
#endif

#if BUILDFLAG(IS_WIN) || BUILDFLAG(IS_MAC) || BUILDFLAG(IS_LINUX)
// "Learn more" URL for the chrome apps deprecation dialog.
inline constexpr char kChromeAppsDeprecationLearnMoreURL[] =
    "https://support.google.com/chrome/?p=chrome_app_deprecation";
#endif

#if BUILDFLAG(CHROME_ROOT_STORE_SUPPORTED)
// TODO(b/1339340): add help center link when help center link is created.
inline constexpr char kChromeRootStoreSettingsHelpCenterURL[] =
    "https://chromium.googlesource.com/chromium/src/+/main/net/data/ssl/"
    "chrome_root_store/root_store.md";
#endif

}  // namespace chrome

#endif  // BRAVE_CHROMIUM_SRC_CHROME_COMMON_URL_CONSTANTS_H_<|MERGE_RESOLUTION|>--- conflicted
+++ resolved
@@ -289,11 +289,7 @@
 
 // The URL for the Learn More page about policies and enterprise enrollment.
 inline constexpr char16_t kManagedUiLearnMoreUrl[] =
-<<<<<<< HEAD
-    u"https://support.brave.app/";
-=======
-    u"https://support.brave.com/hc/en-us/articles/360039248271-Group-Policy";
->>>>>>> b1ae69a0
+    u"https://support.brave.app/hc/en-us/articles/360039248271-Group-Policy";
 
 // The URL for the "Learn more" page for insecure download blocking.
 inline constexpr char kInsecureDownloadBlockingLearnMoreUrl[] =
