--- conflicted
+++ resolved
@@ -10,10 +10,7 @@
 
 if (is_win) {
   brave_chromium_src_chrome_installer_setup_deps += [
-<<<<<<< HEAD
     "//brave/components/brave_vpn/common/buildflags",
-=======
->>>>>>> 99e886c7
     "//brave/installer/util",
     "//chrome/installer/util:work_item",
   ]
@@ -24,12 +21,6 @@
       "//brave/browser/brave_vpn/win/brave_vpn_helper:common",
       "//brave/browser/brave_vpn/win/brave_vpn_wireguard_service:install_utils",
       "//brave/components/brave_vpn/browser/connection/ikev2/win:ras_utils",
-<<<<<<< HEAD
-=======
-      "//brave/components/brave_vpn/browser/connection/ikev2/win/brave_vpn_helper:common",
-      "//brave/components/brave_vpn/common",
-      "//brave/components/brave_vpn/common/wireguard/win",
->>>>>>> 99e886c7
     ]
   }
 
