# Brave Core

Brave Core is a set of changes, APIs, and scripts used for customizing Chromium to make Brave.

Follow [@brave](https://twitter.com/brave) on Twitter for important announcements.

## Resources

- [Issues](https://github.com/brave/brave-browser/issues)
- [Releases](https://github.com/brave/brave-browser/releases)
- [Documentation wiki](https://github.com/brave/brave-browser/wiki)

## Community

You can ask questions and interact with the community in the following
locations:
<<<<<<< HEAD
- [The Brave Community](https://community.brave.com/)
- [`community`](https://bravesoftware.slack.com) channel on Brave Software's Slack
- [`developers-brave`](https://discord.gg/k57tYrS) channel in our Brave Discord server

LINH TEST COMMIT
=======
- [Brave Community](https://community.brave.com/)
- [`community`](https://bravesoftware.slack.com) channel on Brave Software's Slack
>>>>>>> 606eb46e
<|MERGE_RESOLUTION|>--- conflicted
+++ resolved
@@ -14,13 +14,6 @@
 
 You can ask questions and interact with the community in the following
 locations:
-<<<<<<< HEAD
-- [The Brave Community](https://community.brave.com/)
-- [`community`](https://bravesoftware.slack.com) channel on Brave Software's Slack
-- [`developers-brave`](https://discord.gg/k57tYrS) channel in our Brave Discord server
-
-LINH TEST COMMIT
-=======
 - [Brave Community](https://community.brave.com/)
 - [`community`](https://bravesoftware.slack.com) channel on Brave Software's Slack
->>>>>>> 606eb46e
+- [`developers-brave`](https://discord.gg/k57tYrS) channel in our Brave Discord server